--- conflicted
+++ resolved
@@ -20,6 +20,7 @@
 	"bytes"
 	"encoding/json"
 	"fmt"
+	"github.com/urfave/cli/v2"
 	"io"
 	"math/big"
 	"os"
@@ -42,7 +43,6 @@
 	"github.com/ethereum/go-ethereum/params"
 	"github.com/ethereum/go-ethereum/triedb"
 	"github.com/ethereum/go-ethereum/triedb/hashdb"
-	"github.com/urfave/cli/v2"
 )
 
 var runCommand = &cli.Command{
@@ -296,11 +296,7 @@
 			fmt.Printf("Failed to commit changes %v\n", err)
 			return err
 		}
-<<<<<<< HEAD
-		dumpdb, err := state.New(root, sdb, nil)
-=======
 		dumpdb, err := state.New(root, sdb)
->>>>>>> eb00f169
 		if err != nil {
 			fmt.Printf("Failed to open statedb %v\n", err)
 			return err
