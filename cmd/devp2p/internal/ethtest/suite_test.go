--- conflicted
+++ resolved
@@ -34,20 +34,12 @@
 	"github.com/ethereum/go-ethereum/p2p"
 )
 
-<<<<<<< HEAD
-func makeJWTSecret() (string, [32]byte, error) {
-=======
 func makeJWTSecret(t *testing.T) (string, [32]byte, error) {
->>>>>>> eb00f169
 	var secret [32]byte
 	if _, err := crand.Read(secret[:]); err != nil {
 		return "", secret, fmt.Errorf("failed to create jwt secret: %v", err)
 	}
-<<<<<<< HEAD
-	jwtPath := filepath.Join(os.TempDir(), "jwt_secret")
-=======
 	jwtPath := filepath.Join(t.TempDir(), "jwt_secret")
->>>>>>> eb00f169
 	if err := os.WriteFile(jwtPath, []byte(hexutil.Encode(secret[:])), 0600); err != nil {
 		return "", secret, fmt.Errorf("failed to prepare jwt secret file: %v", err)
 	}
@@ -55,11 +47,7 @@
 }
 
 func TestEthSuite(t *testing.T) {
-<<<<<<< HEAD
-	jwtPath, secret, err := makeJWTSecret()
-=======
 	jwtPath, secret, err := makeJWTSecret(t)
->>>>>>> eb00f169
 	if err != nil {
 		t.Fatalf("could not make jwt secret: %v", err)
 	}
@@ -87,11 +75,7 @@
 }
 
 func TestSnapSuite(t *testing.T) {
-<<<<<<< HEAD
-	jwtPath, secret, err := makeJWTSecret()
-=======
 	jwtPath, secret, err := makeJWTSecret(t)
->>>>>>> eb00f169
 	if err != nil {
 		t.Fatalf("could not make jwt secret: %v", err)
 	}
