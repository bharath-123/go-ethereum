// Copyright 2022 The go-ethereum Authors
// This file is part of go-ethereum.
//
// go-ethereum is free software: you can redistribute it and/or modify
// it under the terms of the GNU General Public License as published by
// the Free Software Foundation, either version 3 of the License, or
// (at your option) any later version.
//
// go-ethereum is distributed in the hope that it will be useful,
// but WITHOUT ANY WARRANTY; without even the implied warranty of
// MERCHANTABILITY or FITNESS FOR A PARTICULAR PURPOSE. See the
// GNU General Public License for more details.
//
// You should have received a copy of the GNU General Public License
// along with go-ethereum. If not, see <http://www.gnu.org/licenses/>.

package ethtest

import (
	"bytes"
	"errors"
	"fmt"
	"math/big"
	"math/rand"
	"reflect"

	"github.com/ethereum/go-ethereum/common"
	"github.com/ethereum/go-ethereum/core/state"
	"github.com/ethereum/go-ethereum/core/types"
	"github.com/ethereum/go-ethereum/crypto"
	"github.com/ethereum/go-ethereum/eth/protocols/snap"
	"github.com/ethereum/go-ethereum/internal/utesting"
	"github.com/ethereum/go-ethereum/trie"
	"github.com/ethereum/go-ethereum/trie/trienode"
)

func (c *Conn) snapRequest(code uint64, msg any) (any, error) {
	if err := c.Write(snapProto, code, msg); err != nil {
		return nil, fmt.Errorf("could not write to connection: %v", err)
	}
	return c.ReadSnap()
}

func (s *Suite) TestSnapStatus(t *utesting.T) {
	conn, err := s.dialSnap()
	if err != nil {
		t.Fatalf("dial failed: %v", err)
	}
	defer conn.Close()
	if err := conn.peer(s.chain, nil); err != nil {
		t.Fatalf("peering failed: %v", err)
	}
}

type accRangeTest struct {
	nBytes       uint64
	root         common.Hash
	startingHash common.Hash
	limitHash    common.Hash

	expAccounts int
	expFirst    common.Hash
	expLast     common.Hash

	desc string
}

// TestSnapGetAccountRange various forms of GetAccountRange requests.
func (s *Suite) TestSnapGetAccountRange(t *utesting.T) {
	var (
		ffHash = common.MaxHash
		zero   = common.Hash{}

		// test values derived from chain/ account dump
		root        = s.chain.Head().Root()
		headstate   = s.chain.AccountsInHashOrder()
		firstKey    = common.BytesToHash(headstate[0].AddressHash)
		secondKey   = common.BytesToHash(headstate[1].AddressHash)
		storageRoot = findNonEmptyStorageRoot(headstate)
	)

	tests := []accRangeTest{
		// Tests decreasing the number of bytes
		{
			nBytes:       4000,
			root:         root,
			startingHash: zero,
			limitHash:    ffHash,
			expAccounts:  86,
			expFirst:     firstKey,
			expLast:      common.HexToHash("0x445cb5c1278fdce2f9cbdb681bdd76c52f8e50e41dbd9e220242a69ba99ac099"),
			desc:         "In this test, we request the entire state range, but limit the response to 4000 bytes.",
		},
		{
			nBytes:       3000,
			root:         root,
			startingHash: zero,
			limitHash:    ffHash,
			expAccounts:  65,
			expFirst:     firstKey,
			expLast:      common.HexToHash("0x2e6fe1362b3e388184fd7bf08e99e74170b26361624ffd1c5f646da7067b58b6"),
			desc:         "In this test, we request the entire state range, but limit the response to 3000 bytes.",
		},
		{
			nBytes:       2000,
			root:         root,
			startingHash: zero,
			limitHash:    ffHash,
			expAccounts:  44,
			expFirst:     firstKey,
			expLast:      common.HexToHash("0x1c3f74249a4892081ba0634a819aec9ed25f34c7653f5719b9098487e65ab595"),
			desc:         "In this test, we request the entire state range, but limit the response to 2000 bytes.",
		},
		{
			nBytes:       1,
			root:         root,
			startingHash: zero,
			limitHash:    ffHash,
			expAccounts:  1,
			expFirst:     firstKey,
			expLast:      firstKey,
			desc: `In this test, we request the entire state range, but limit the response to 1 byte.
The server should return the first account of the state.`,
		},
		{
			nBytes:       0,
			root:         root,
			startingHash: zero,
			limitHash:    ffHash,
			expAccounts:  1,
			expFirst:     firstKey,
			expLast:      firstKey,
			desc: `Here we request with a responseBytes limit of zero.
The server should return one account.`,
		},

		// Tests variations of the range
		{
			nBytes:       4000,
			root:         root,
			startingHash: hashAdd(firstKey, -500),
			limitHash:    hashAdd(firstKey, 1),
			expAccounts:  2,
			expFirst:     firstKey,
			expLast:      secondKey,
			desc: `In this test, we request a range where startingHash is before the first available
account key, and limitHash is after. The server should return the first and second
account of the state (because the second account is the 'next available').`,
		},

		{
			nBytes:       4000,
			root:         root,
			startingHash: hashAdd(firstKey, -500),
			limitHash:    hashAdd(firstKey, -450),
			expAccounts:  1,
			expFirst:     firstKey,
			expLast:      firstKey,
			desc: `Here we request range where both bounds are before the first available account key.
This should return the first account (even though it's out of bounds).`,
		},

		// More range tests:
		{
			nBytes:       4000,
			root:         root,
			startingHash: zero,
			limitHash:    zero,
			expAccounts:  1,
			expFirst:     firstKey,
			expLast:      firstKey,
			desc: `In this test, both startingHash and limitHash are zero.
The server should return the first available account.`,
		},
		{
			nBytes:       4000,
			root:         root,
			startingHash: firstKey,
			limitHash:    ffHash,
			expAccounts:  86,
			expFirst:     firstKey,
			expLast:      common.HexToHash("0x445cb5c1278fdce2f9cbdb681bdd76c52f8e50e41dbd9e220242a69ba99ac099"),
			desc: `In this test, startingHash is exactly the first available account key.
The server should return the first available account of the state as the first item.`,
		},
		{
			nBytes:       4000,
			root:         root,
			startingHash: hashAdd(firstKey, 1),
			limitHash:    ffHash,
			expAccounts:  86,
			expFirst:     secondKey,
			expLast:      common.HexToHash("0x4615e5f5df5b25349a00ad313c6cd0436b6c08ee5826e33a018661997f85ebaa"),
			desc: `In this test, startingHash is after the first available key.
The server should return the second account of the state as the first item.`,
		},

		// Test different root hashes

		{
			nBytes:       4000,
			root:         common.Hash{0x13, 0x37},
			startingHash: zero,
			limitHash:    ffHash,
			expAccounts:  0,
			expFirst:     zero,
			expLast:      zero,
			desc:         `This test requests a non-existent state root.`,
		},

		// The genesis stateroot (we expect it to not be served)
		{
			nBytes:       4000,
			root:         s.chain.RootAt(0),
			startingHash: zero,
			limitHash:    ffHash,
			expAccounts:  0,
			expFirst:     zero,
			expLast:      zero,
			desc: `This test requests data at the state root of the genesis block. We expect the
server to return no data because genesis is older than 127 blocks.`,
		},

		{
			nBytes:       4000,
			root:         s.chain.RootAt(int(s.chain.Head().Number().Uint64()) - 127),
			startingHash: zero,
			limitHash:    ffHash,
			expAccounts:  84,
			expFirst:     firstKey,
			expLast:      common.HexToHash("0x580aa878e2f92d113a12c0a3ce3c21972b03dbe80786858d49a72097e2c491a3"),
			desc: `This test requests data at a state root that is 127 blocks old.
We expect the server to have this state available.`,
		},

		{
			nBytes:       4000,
			root:         storageRoot,
			startingHash: zero,
			limitHash:    ffHash,
			expAccounts:  0,
			expFirst:     zero,
			expLast:      zero,
			desc: `This test requests data at a state root that is actually the storage root of
an existing account. The server is supposed to ignore this request.`,
		},

		// And some non-sensical requests

		{
			nBytes:       4000,
			root:         root,
			startingHash: ffHash,
			limitHash:    zero,
			expAccounts:  0,
			expFirst:     zero,
			expLast:      zero,
			desc: `In this test, the startingHash is after limitHash (wrong order). The server
should ignore this invalid request.`,
		},

		{
			nBytes:       4000,
			root:         root,
			startingHash: firstKey,
			limitHash:    hashAdd(firstKey, -1),
			expAccounts:  1,
			expFirst:     firstKey,
			expLast:      firstKey,
			desc: `In this test, the startingHash is the first available key, and limitHash is
a key before startingHash (wrong order). The server should return the first available key.`,
		},

		// range from [firstkey, 0], wrong order. Expect to get first key.
		{
			nBytes:       4000,
			root:         root,
			startingHash: firstKey,
			limitHash:    zero,
			expAccounts:  1,
			expFirst:     firstKey,
			expLast:      firstKey,
			desc: `In this test, the startingHash is the first available key and limitHash is zero.
(wrong order). The server should return the first available key.`,
		},
	}

	for i, tc := range tests {
<<<<<<< HEAD
		tc := tc
=======
>>>>>>> eb00f169
		if i > 0 {
			t.Log("\n")
		}
		t.Logf("-- Test %d", i)
		t.Log(tc.desc)
		t.Log("  request:")
		t.Logf("      root: %x", tc.root)
		t.Logf("      range: %#x - %#x", tc.startingHash, tc.limitHash)
		t.Logf("      responseBytes: %d", tc.nBytes)
		if err := s.snapGetAccountRange(t, &tc); err != nil {
			t.Errorf("test %d failed: %v", i, err)
		}
	}
}

func hashAdd(h common.Hash, n int64) common.Hash {
	hb := h.Big()
	return common.BigToHash(hb.Add(hb, big.NewInt(n)))
}

func findNonEmptyStorageRoot(accounts []state.DumpAccount) common.Hash {
	for i := range accounts {
		if len(accounts[i].Storage) != 0 {
			return common.BytesToHash(accounts[i].Root)
		}
	}
	panic("can't find account with non-empty storage")
}

type stRangesTest struct {
	root     common.Hash
	accounts []common.Hash
	origin   []byte
	limit    []byte
	nBytes   uint64

	expSlots [][]*snap.StorageData

	desc string
}

// TestSnapGetStorageRanges various forms of GetStorageRanges requests.
func (s *Suite) TestSnapGetStorageRanges(t *utesting.T) {
	var (
		acct      = common.HexToAddress("0x8bebc8ba651aee624937e7d897853ac30c95a067")
		acctHash  = common.BytesToHash(s.chain.state[acct].AddressHash)
		ffHash    = common.MaxHash
		zero      = common.Hash{}
		blockroot = s.chain.Head().Root()
	)

	// These are the storage slots of the test account, encoded as snap response data.
	acctSlots := []*snap.StorageData{
		{
			Hash: common.HexToHash("0x405787fa12a823e0f2b7631cc41b3ba8828b3321ca811111fa75cd3aa3bb5ace"),
			Body: []byte{0x02},
		},
		{
			Hash: common.HexToHash("0xb10e2d527612073b26eecdfd717e6a320cf44b4afac2b0732d9fcbe2b7fa0cf6"),
			Body: []byte{0x01},
		},
		{
			Hash: common.HexToHash("0xc2575a0e9e593c00f959f8c92f12db2869c3395a3b0502d05e2516446f71f85b"),
			Body: []byte{0x03},
		},
	}

	tests := []stRangesTest{
		/*
			Some tests against this account:

			"0x8bebc8ba651aee624937e7d897853ac30c95a067": {
				"balance": "1",
				"nonce": 1,
				"root": "0xe318dff15b33aa7f2f12d5567d58628e3e3f2e8859e46b56981a4083b391da17",
				"codeHash": "0xc5d2460186f7233c927e7db2dcc703c0e500b653ca82273b7bfad8045d85a470",
				"storage": {
					// Note: keys below are hashed!!!
					"0x405787fa12a823e0f2b7631cc41b3ba8828b3321ca811111fa75cd3aa3bb5ace": "02",
					"0xb10e2d527612073b26eecdfd717e6a320cf44b4afac2b0732d9fcbe2b7fa0cf6": "01",
					"0xc2575a0e9e593c00f959f8c92f12db2869c3395a3b0502d05e2516446f71f85b": "03"
				},
				"key": "0x445cb5c1278fdce2f9cbdb681bdd76c52f8e50e41dbd9e220242a69ba99ac099"
			}
		*/

		{ // [:] -> [slot1, slot2, slot3]
			desc: `This request has a range of 00..ff.
The server should return all storage slots of the test account.`,
			root:     blockroot,
			accounts: []common.Hash{acctHash},
			origin:   zero[:],
			limit:    ffHash[:],
			nBytes:   500,
			expSlots: [][]*snap.StorageData{acctSlots},
		},

		{ // [slot1:] -> [slot1, slot2, slot3]
			desc: `This test requests slots starting at the first available key.
The server should return all storage slots of the test account.`,
			root:     blockroot,
			accounts: []common.Hash{acctHash},
			origin:   common.FromHex("0x405787fa12a823e0f2b7631cc41b3ba8828b3321ca811111fa75cd3aa3bb5ace"),
			limit:    ffHash[:],
			nBytes:   1000,
			expSlots: [][]*snap.StorageData{acctSlots},
		},

		{ // [slot1+:] -> [slot2, slot3]
			desc: `This test requests slots starting at a key one past the first available key.
The server should return the remaining two slots of the test account.`,
			root:     blockroot,
			accounts: []common.Hash{acctHash},
			origin:   common.FromHex("0x405787fa12a823e0f2b7631cc41b3ba8828b3321ca811111fa75cd3aa3bb5acf"),
			limit:    ffHash[:],
			nBytes:   500,
			expSlots: [][]*snap.StorageData{acctSlots[1:]},
		},

		{ // [slot1:slot2] -> [slot1, slot2]
			desc:     `This test requests a range which is exactly the first and second available key.`,
			root:     blockroot,
			accounts: []common.Hash{acctHash},
			origin:   common.FromHex("0x405787fa12a823e0f2b7631cc41b3ba8828b3321ca811111fa75cd3aa3bb5ace"),
			limit:    common.FromHex("0xb10e2d527612073b26eecdfd717e6a320cf44b4afac2b0732d9fcbe2b7fa0cf6"),
			nBytes:   500,
			expSlots: [][]*snap.StorageData{acctSlots[:2]},
		},

		{ // [slot1+:slot2+] -> [slot2, slot3]
			desc: `This test requests a range where limitHash is after the second, but before the third slot
of the test account. The server should return slots [2,3] (i.e. the 'next available' needs to be returned).`,
			root:     blockroot,
			accounts: []common.Hash{acctHash},
			origin:   common.FromHex("0x4fffffffffffffffffffffffffffffffffffffffffffffffffffffffffffffff"),
			limit:    common.FromHex("0xb10e2d527612073b26eecdfd717e6a320cf44b4afac2b0732d9fcbe2b7fa0cf7"),
			nBytes:   500,
			expSlots: [][]*snap.StorageData{acctSlots[1:]},
		},
	}

	for i, tc := range tests {
<<<<<<< HEAD
		tc := tc
=======
>>>>>>> eb00f169
		if i > 0 {
			t.Log("\n")
		}
		t.Logf("-- Test %d", i)
		t.Log(tc.desc)
		t.Log("  request:")
		t.Logf("      root: %x", tc.root)
		t.Logf("      accounts: %x", tc.accounts)
		t.Logf("      range: %#x - %#x", tc.origin, tc.limit)
		t.Logf("      responseBytes: %d", tc.nBytes)
		if err := s.snapGetStorageRanges(t, &tc); err != nil {
			t.Errorf("  failed: %v", err)
		}
	}
}

type byteCodesTest struct {
	nBytes uint64
	hashes []common.Hash

	expHashes int

	desc string
}

// TestSnapGetByteCodes various forms of GetByteCodes requests.
func (s *Suite) TestSnapGetByteCodes(t *utesting.T) {
	var (
		allHashes   = s.chain.CodeHashes()
		headRoot    = s.chain.Head().Root()
		genesisRoot = s.chain.RootAt(0)
	)

	tests := []byteCodesTest{
		// A few stateroots
		{
			desc:      `Here we request state roots as code hashes. The server should deliver an empty response with no items.`,
			nBytes:    10000,
			hashes:    []common.Hash{genesisRoot, headRoot},
			expHashes: 0,
		},
		{
			desc:      `Here we request the genesis state root (which is not an existing code hash) two times. The server should deliver an empty response with no items.`,
			nBytes:    10000,
			hashes:    []common.Hash{genesisRoot, genesisRoot},
			expHashes: 0,
		},
		// Empties
		{
			desc:      `Here we request the empty state root (which is not an existing code hash). The server should deliver an empty response with no items.`,
			nBytes:    10000,
			hashes:    []common.Hash{types.EmptyRootHash},
			expHashes: 0,
		},
		{
			desc:      `Here we request the empty code hash. The server should deliver an empty response item.`,
			nBytes:    10000,
			hashes:    []common.Hash{types.EmptyCodeHash},
			expHashes: 1,
		},
		{
			desc:      `In this test, we request the empty code hash three times. The server should deliver the empty item three times.`,
			nBytes:    10000,
			hashes:    []common.Hash{types.EmptyCodeHash, types.EmptyCodeHash, types.EmptyCodeHash},
			expHashes: 3,
		},
		// The existing bytecodes
		{
			desc:      `Here we request all available contract codes. The server should deliver them all in one response.`,
			nBytes:    100000,
			hashes:    allHashes,
			expHashes: len(allHashes),
		},
		// The existing, with limited byte arg
		{
			desc:      `In this test, the request has a bytes limit of one. The server should deliver one item.`,
			nBytes:    1,
			hashes:    allHashes,
			expHashes: 1,
		},
		{
			desc:      `In this test, the request has a bytes limit of zero. The server should deliver one item.`,
			nBytes:    0,
			hashes:    allHashes,
			expHashes: 1,
		},
		// Request the same hash multiple times.
		{
			desc:      `This test requests the same code hash multiple times. The server should deliver it multiple times.`,
			nBytes:    1000,
			hashes:    []common.Hash{allHashes[0], allHashes[0], allHashes[0], allHashes[0]},
			expHashes: 4,
		},
	}

	for i, tc := range tests {
<<<<<<< HEAD
		tc := tc
=======
>>>>>>> eb00f169
		if i > 0 {
			t.Log("\n")
		}
		t.Logf("-- Test %d", i)
		t.Log(tc.desc)
		t.Log("  request:")
		t.Logf("      hashes: %x", tc.hashes)
		t.Logf("      responseBytes: %d", tc.nBytes)
		if err := s.snapGetByteCodes(t, &tc); err != nil {
			t.Errorf("failed: %v", err)
		}
	}
}

type trieNodesTest struct {
	root   common.Hash
	paths  []snap.TrieNodePathSet
	nBytes uint64

	expHashes []common.Hash // expected response
	expReject bool          // if true, request should be rejected

	desc string
}

func decodeNibbles(nibbles []byte, bytes []byte) {
	for bi, ni := 0, 0; ni < len(nibbles); bi, ni = bi+1, ni+2 {
		bytes[bi] = nibbles[ni]<<4 | nibbles[ni+1]
	}
}

// hasTerm returns whether a hex key has the terminator flag.
func hasTerm(s []byte) bool {
	return len(s) > 0 && s[len(s)-1] == 16
}

func keybytesToHex(str []byte) []byte {
	l := len(str)*2 + 1
	var nibbles = make([]byte, l)
	for i, b := range str {
		nibbles[i*2] = b / 16
		nibbles[i*2+1] = b % 16
	}
	nibbles[l-1] = 16
	return nibbles
}

func hexToCompact(hex []byte) []byte {
	terminator := byte(0)
	if hasTerm(hex) {
		terminator = 1
		hex = hex[:len(hex)-1]
	}
	buf := make([]byte, len(hex)/2+1)
	buf[0] = terminator << 5 // the flag byte
	if len(hex)&1 == 1 {
		buf[0] |= 1 << 4 // odd flag
		buf[0] |= hex[0] // first nibble is contained in the first byte
		hex = hex[1:]
	}
	decodeNibbles(hex, buf[1:])
	return buf
}

// TestSnapTrieNodes various forms of GetTrieNodes requests.
func (s *Suite) TestSnapTrieNodes(t *utesting.T) {
	var (
		// This is the known address of the snap storage testing contract.
		storageAcct     = common.HexToAddress("0x8bebc8ba651aee624937e7d897853ac30c95a067")
		storageAcctHash = common.BytesToHash(s.chain.state[storageAcct].AddressHash)
		// This is the known address of an existing account.
		key      = common.FromHex("0xa87387b50b481431c6ccdb9ae99a54d4dcdd4a3eff75d7b17b4818f7bbfc21e9")
		empty    = types.EmptyCodeHash
		accPaths []snap.TrieNodePathSet
	)
	for i := 1; i <= 65; i++ {
		accPaths = append(accPaths, makeSnapPath(key, i))
	}

	tests := []trieNodesTest{
		{
			desc:      `In this test, we send an empty request to the node.`,
			root:      s.chain.Head().Root(),
			paths:     nil,
			nBytes:    500,
			expHashes: nil,
		},

		{
			desc: `In this test, we send a request containing an empty path-set.
The server should reject the request.`,
			root: s.chain.Head().Root(),
			paths: []snap.TrieNodePathSet{
				{}, // zero-length pathset should 'abort' and kick us off
				{[]byte{0}},
			},
			nBytes:    5000,
			expHashes: []common.Hash{},
			expReject: true,
		},

		{
			desc: `Here we request the root node of the trie. The server should respond with the root node.`,
			root: s.chain.RootAt(int(s.chain.Head().NumberU64() - 1)),
			paths: []snap.TrieNodePathSet{
				{[]byte{0}},
				{[]byte{1}, []byte{0}},
			},
			nBytes:    5000,
			expHashes: []common.Hash{s.chain.RootAt(int(s.chain.Head().NumberU64() - 1))},
		},

		{ // nonsensically long path
			desc: `In this test, we request a very long trie node path. The server should respond with an empty node (keccak256("")).`,
			root: s.chain.Head().Root(),
			paths: []snap.TrieNodePathSet{
				{[]byte{0, 1, 2, 3, 4, 5, 6, 7, 8, 0, 1, 2, 3, 4, 5, 6, 7, 8, 0, 1, 2, 3, 4, 5, 6, 7, 8,
					0, 1, 2, 3, 4, 5, 6, 7, 8, 0, 1, 2, 3, 4, 5, 6, 7, 8, 0, 1, 2, 3, 4, 5, 6, 7, 8}},
			},
			nBytes:    5000,
			expHashes: []common.Hash{types.EmptyCodeHash},
		},

		{
			// The leaf is only a couple of levels down, so the continued trie traversal causes lookup failures.
			desc:   `Here we request some known accounts from the state.`,
			root:   s.chain.Head().Root(),
			paths:  accPaths,
			nBytes: 5000,
			expHashes: []common.Hash{
				// It's a bit unfortunate these are hard-coded, but the result depends on
				// a lot of aspects of the state trie and can't be guessed in a simple
				// way. So you'll have to update this when the test chain is changed.
				common.HexToHash("0x3e963a69401a70224cbfb8c0cc2249b019041a538675d71ccf80c9328d114e2e"),
				common.HexToHash("0xd0670d09cdfbf3c6320eb3e92c47c57baa6c226551a2d488c05581091e6b1689"),
				empty, empty, empty, empty, empty, empty, empty, empty, empty, empty, empty, empty,
				empty, empty, empty, empty, empty, empty, empty, empty, empty, empty, empty, empty,
				empty, empty, empty, empty, empty, empty, empty, empty, empty, empty, empty, empty,
				empty, empty, empty, empty, empty, empty, empty, empty, empty, empty, empty, empty,
				empty, empty, empty, empty, empty, empty, empty, empty, empty, empty, empty, empty,
				empty, empty, empty},
		},

		{
			desc: `In this test, we request some known accounts in state. The requested paths are NOT in key order.`,
			root: s.chain.Head().Root(),
			paths: []snap.TrieNodePathSet{
				accPaths[10], accPaths[1], accPaths[0],
			},
			nBytes: 5000,
			// As with the previous test, this result depends on the whole tree and will have to
			// be updated when the test chain is changed.
			expHashes: []common.Hash{
				empty,
				common.HexToHash("0xd0670d09cdfbf3c6320eb3e92c47c57baa6c226551a2d488c05581091e6b1689"),
				common.HexToHash("0x3e963a69401a70224cbfb8c0cc2249b019041a538675d71ccf80c9328d114e2e"),
			},
		},

		// Storage tests.
		// These use the known storage test account.

		{
			desc: `This test requests the storage root node of a known account.`,
			root: s.chain.Head().Root(),
			paths: []snap.TrieNodePathSet{
				{
					storageAcctHash[:],
					[]byte{0},
				},
			},
			nBytes: 5000,
			expHashes: []common.Hash{
				common.HexToHash("0xbe3d75a1729be157e79c3b77f00206db4d54e3ea14375a015451c88ec067c790"),
			},
		},

		{
			desc: `This test requests multiple storage nodes of a known account.`,
			root: s.chain.Head().Root(),
			paths: []snap.TrieNodePathSet{
				{
					storageAcctHash[:],
					[]byte{0},
					[]byte{0x1b},
				},
			},
			nBytes: 5000,
			expHashes: []common.Hash{
				common.HexToHash("0xbe3d75a1729be157e79c3b77f00206db4d54e3ea14375a015451c88ec067c790"),
				common.HexToHash("0xf4984a11f61a2921456141df88de6e1a710d28681b91af794c5a721e47839cd7"),
			},
		},
	}

	for i, tc := range tests {
<<<<<<< HEAD
		tc := tc
=======
>>>>>>> eb00f169
		if i > 0 {
			t.Log("\n")
		}
		t.Logf("-- Test %d", i)
		t.Log(tc.desc)
		t.Log("  request:")
		t.Logf("    root: %x", tc.root)
		t.Logf("    paths: %x", tc.paths)
		t.Logf("    responseBytes: %d", tc.nBytes)

		if err := s.snapGetTrieNodes(t, &tc); err != nil {
			t.Errorf("  failed: %v", err)
		}
	}
}

func makeSnapPath(key []byte, length int) snap.TrieNodePathSet {
	hex := keybytesToHex(key)[:length]
	hex[len(hex)-1] = 0 // remove term flag
	hKey := hexToCompact(hex)
	return snap.TrieNodePathSet{hKey}
}

func (s *Suite) snapGetAccountRange(t *utesting.T, tc *accRangeTest) error {
	conn, err := s.dialSnap()
	if err != nil {
		t.Fatalf("dial failed: %v", err)
	}
	defer conn.Close()
	if err = conn.peer(s.chain, nil); err != nil {
		t.Fatalf("peering failed: %v", err)
	}
	// write request
	req := &snap.GetAccountRangePacket{
		ID:     uint64(rand.Int63()),
		Root:   tc.root,
		Origin: tc.startingHash,
		Limit:  tc.limitHash,
		Bytes:  tc.nBytes,
	}
	msg, err := conn.snapRequest(snap.GetAccountRangeMsg, req)
	if err != nil {
		return fmt.Errorf("account range request failed: %v", err)
	}
	res, ok := msg.(*snap.AccountRangePacket)
	if !ok {
		return fmt.Errorf("account range response wrong: %T %v", msg, msg)
	}
	if exp, got := tc.expAccounts, len(res.Accounts); exp != got {
		return fmt.Errorf("expected %d accounts, got %d", exp, got)
	}
	// Check that the encoding order is correct
	for i := 1; i < len(res.Accounts); i++ {
		if bytes.Compare(res.Accounts[i-1].Hash[:], res.Accounts[i].Hash[:]) >= 0 {
			return fmt.Errorf("accounts not monotonically increasing: #%d [%x] vs #%d [%x]", i-1, res.Accounts[i-1].Hash[:], i, res.Accounts[i].Hash[:])
		}
	}
	var (
		hashes   []common.Hash
		accounts [][]byte
		proof    = res.Proof
	)
	hashes, accounts, err = res.Unpack()
	if err != nil {
		return err
	}
	if len(hashes) == 0 && len(accounts) == 0 && len(proof) == 0 {
		return nil
	}
	if len(hashes) > 0 {
		if exp, got := tc.expFirst, res.Accounts[0].Hash; exp != got {
			return fmt.Errorf("expected first account %#x, got %#x", exp, got)
		}
		if exp, got := tc.expLast, res.Accounts[len(res.Accounts)-1].Hash; exp != got {
			return fmt.Errorf("expected last account %#x, got %#x", exp, got)
		}
	}
	// Reconstruct a partial trie from the response and verify it
	keys := make([][]byte, len(hashes))
	for i, key := range hashes {
		keys[i] = common.CopyBytes(key[:])
	}
	nodes := make(trienode.ProofList, len(proof))
	for i, node := range proof {
		nodes[i] = node
	}
	proofdb := nodes.Set()

	_, err = trie.VerifyRangeProof(tc.root, tc.startingHash[:], keys, accounts, proofdb)
	return err
}

func (s *Suite) snapGetStorageRanges(t *utesting.T, tc *stRangesTest) error {
	conn, err := s.dialSnap()
	if err != nil {
		t.Fatalf("dial failed: %v", err)
	}
	defer conn.Close()
	if err = conn.peer(s.chain, nil); err != nil {
		t.Fatalf("peering failed: %v", err)
	}

	// write request
	req := &snap.GetStorageRangesPacket{
		ID:       uint64(rand.Int63()),
		Root:     tc.root,
		Accounts: tc.accounts,
		Origin:   tc.origin,
		Limit:    tc.limit,
		Bytes:    tc.nBytes,
	}
	msg, err := conn.snapRequest(snap.GetStorageRangesMsg, req)
	if err != nil {
		return fmt.Errorf("account range request failed: %v", err)
	}
	res, ok := msg.(*snap.StorageRangesPacket)
	if !ok {
		return fmt.Errorf("account range response wrong: %T %v", msg, msg)
	}

	// Ensure the ranges are monotonically increasing
	for i, slots := range res.Slots {
		for j := 1; j < len(slots); j++ {
			if bytes.Compare(slots[j-1].Hash[:], slots[j].Hash[:]) >= 0 {
				return fmt.Errorf("storage slots not monotonically increasing for account #%d: #%d [%x] vs #%d [%x]", i, j-1, slots[j-1].Hash[:], j, slots[j].Hash[:])
			}
		}
	}

	// Compute expected slot hashes.
	var expHashes [][]common.Hash
	for _, acct := range tc.expSlots {
		var list []common.Hash
		for _, s := range acct {
			list = append(list, s.Hash)
		}
		expHashes = append(expHashes, list)
	}

	// Check response.
	if !reflect.DeepEqual(res.Slots, tc.expSlots) {
		t.Log("  expected slot hashes:", expHashes)
		return fmt.Errorf("wrong storage slots in response: %#v", res.Slots)
	}
	return nil
}

func (s *Suite) snapGetByteCodes(t *utesting.T, tc *byteCodesTest) error {
	conn, err := s.dialSnap()
	if err != nil {
		t.Fatalf("dial failed: %v", err)
	}
	defer conn.Close()
	if err = conn.peer(s.chain, nil); err != nil {
		t.Fatalf("peering failed: %v", err)
	}
	// write request
	req := &snap.GetByteCodesPacket{
		ID:     uint64(rand.Int63()),
		Hashes: tc.hashes,
		Bytes:  tc.nBytes,
	}
	msg, err := conn.snapRequest(snap.GetByteCodesMsg, req)
	if err != nil {
		return fmt.Errorf("getBytecodes request failed: %v", err)
	}
	res, ok := msg.(*snap.ByteCodesPacket)
	if !ok {
		return fmt.Errorf("bytecodes response wrong: %T %v", msg, msg)
	}
	if exp, got := tc.expHashes, len(res.Codes); exp != got {
		for i, c := range res.Codes {
			t.Logf("%d. %#x\n", i, c)
		}
		return fmt.Errorf("expected %d bytecodes, got %d", exp, got)
	}
	// Cross reference the requested bytecodes with the response to find gaps
	// that the serving node is missing
	var (
		bytecodes = res.Codes
		hasher    = crypto.NewKeccakState()
		hash      = make([]byte, 32)
		codes     = make([][]byte, len(req.Hashes))
	)

	for i, j := 0, 0; i < len(bytecodes); i++ {
		// Find the next hash that we've been served, leaving misses with nils
		hasher.Reset()
		hasher.Write(bytecodes[i])
		hasher.Read(hash)

		for j < len(req.Hashes) && !bytes.Equal(hash, req.Hashes[j][:]) {
			j++
		}
		if j < len(req.Hashes) {
			codes[j] = bytecodes[i]
			j++
			continue
		}
		// We've either ran out of hashes, or got unrequested data
		return errors.New("unexpected bytecode")
	}

	return nil
}

func (s *Suite) snapGetTrieNodes(t *utesting.T, tc *trieNodesTest) error {
	conn, err := s.dialSnap()
	if err != nil {
		t.Fatalf("dial failed: %v", err)
	}
	defer conn.Close()
	if err = conn.peer(s.chain, nil); err != nil {
		t.Fatalf("peering failed: %v", err)
	}

	// write0 request
	req := &snap.GetTrieNodesPacket{
		ID:    uint64(rand.Int63()),
		Root:  tc.root,
		Paths: tc.paths,
		Bytes: tc.nBytes,
	}
	msg, err := conn.snapRequest(snap.GetTrieNodesMsg, req)
	if err != nil {
		if tc.expReject {
			return nil
		}
		return fmt.Errorf("trienodes  request failed: %v", err)
	}
	res, ok := msg.(*snap.TrieNodesPacket)
	if !ok {
		return fmt.Errorf("trienodes response wrong: %T %v", msg, msg)
	}

	// Check the correctness

	// Cross reference the requested trienodes with the response to find gaps
	// that the serving node is missing
	hasher := crypto.NewKeccakState()
	hash := make([]byte, 32)
	trienodes := res.Nodes
	if got, want := len(trienodes), len(tc.expHashes); got != want {
		return fmt.Errorf("wrong trienode count, got %d, want %d", got, want)
	}
	for i, trienode := range trienodes {
		hasher.Reset()
		hasher.Write(trienode)
		hasher.Read(hash)
		if got, want := hash, tc.expHashes[i]; !bytes.Equal(got, want[:]) {
			t.Logf("  hash %d wrong, got %#x, want %#x\n", i, got, want)
			err = fmt.Errorf("hash %d wrong, got %#x, want %#x", i, got, want)
		}
	}
	return err
}<|MERGE_RESOLUTION|>--- conflicted
+++ resolved
@@ -286,10 +286,6 @@
 	}
 
 	for i, tc := range tests {
-<<<<<<< HEAD
-		tc := tc
-=======
->>>>>>> eb00f169
 		if i > 0 {
 			t.Log("\n")
 		}
@@ -432,10 +428,6 @@
 	}
 
 	for i, tc := range tests {
-<<<<<<< HEAD
-		tc := tc
-=======
->>>>>>> eb00f169
 		if i > 0 {
 			t.Log("\n")
 		}
@@ -532,10 +524,6 @@
 	}
 
 	for i, tc := range tests {
-<<<<<<< HEAD
-		tc := tc
-=======
->>>>>>> eb00f169
 		if i > 0 {
 			t.Log("\n")
 		}
@@ -732,10 +720,6 @@
 	}
 
 	for i, tc := range tests {
-<<<<<<< HEAD
-		tc := tc
-=======
->>>>>>> eb00f169
 		if i > 0 {
 			t.Log("\n")
 		}
