// Copyright 2016 The go-ethereum Authors
// This file is part of the go-ethereum library.
//
// The go-ethereum library is free software: you can redistribute it and/or modify
// it under the terms of the GNU Lesser General Public License as published by
// the Free Software Foundation, either version 3 of the License, or
// (at your option) any later version.
//
// The go-ethereum library is distributed in the hope that it will be useful,
// but WITHOUT ANY WARRANTY; without even the implied warranty of
// MERCHANTABILITY or FITNESS FOR A PARTICULAR PURPOSE. See the
// GNU Lesser General Public License for more details.
//
// You should have received a copy of the GNU Lesser General Public License
// along with the go-ethereum library. If not, see <http://www.gnu.org/licenses/>.

package ethclient_test

import (
	"bytes"
	"context"
	"errors"
	"fmt"
	"math/big"
	"reflect"
	"testing"
	"time"

	"github.com/ethereum/go-ethereum"
	"github.com/ethereum/go-ethereum/accounts/abi"
	"github.com/ethereum/go-ethereum/common"
	"github.com/ethereum/go-ethereum/consensus/ethash"
	"github.com/ethereum/go-ethereum/core"
	"github.com/ethereum/go-ethereum/core/types"
	"github.com/ethereum/go-ethereum/crypto"
	"github.com/ethereum/go-ethereum/eth"
	"github.com/ethereum/go-ethereum/eth/ethconfig"
	"github.com/ethereum/go-ethereum/ethclient"
	"github.com/ethereum/go-ethereum/node"
	"github.com/ethereum/go-ethereum/params"
	"github.com/ethereum/go-ethereum/rpc"
)

// Verify that Client implements the ethereum interfaces.
var (
	_ = ethereum.ChainReader(&ethclient.Client{})
	_ = ethereum.TransactionReader(&ethclient.Client{})
	_ = ethereum.ChainStateReader(&ethclient.Client{})
	_ = ethereum.ChainSyncReader(&ethclient.Client{})
	_ = ethereum.ContractCaller(&ethclient.Client{})
	_ = ethereum.GasEstimator(&ethclient.Client{})
	_ = ethereum.GasPricer(&ethclient.Client{})
	_ = ethereum.LogFilterer(&ethclient.Client{})
	_ = ethereum.PendingStateReader(&ethclient.Client{})
	// _ = ethereum.PendingStateEventer(&ethclient.Client{})
	_ = ethereum.PendingContractCaller(&ethclient.Client{})
)

var (
	testKey, _         = crypto.HexToECDSA("b71c71a67e1177ad4e901695e1b4b9ee17ae16c6668d313eac2f96dbcda3f291")
	testAddr           = crypto.PubkeyToAddress(testKey.PublicKey)
	testBalance        = big.NewInt(2e15)
	revertContractAddr = common.HexToAddress("290f1b36649a61e369c6276f6d29463335b4400c")
	revertCode         = common.FromHex("7f08c379a0000000000000000000000000000000000000000000000000000000006000526020600452600a6024527f75736572206572726f7200000000000000000000000000000000000000000000604452604e6000fd")
)

var genesis = &core.Genesis{
<<<<<<< HEAD
	Config:    params.AllEthashProtocolChanges,
	Alloc:     types.GenesisAlloc{testAddr: {Balance: testBalance}},
=======
	Config: params.AllEthashProtocolChanges,
	Alloc: types.GenesisAlloc{
		testAddr:           {Balance: testBalance},
		revertContractAddr: {Code: revertCode},
	},
>>>>>>> eb00f169
	ExtraData: []byte("test genesis"),
	Timestamp: 9000,
	BaseFee:   big.NewInt(params.InitialBaseFee),
}

var testTx1 = types.MustSignNewTx(testKey, types.LatestSigner(genesis.Config), &types.LegacyTx{
	Nonce:    0,
	Value:    big.NewInt(12),
	GasPrice: big.NewInt(params.InitialBaseFee),
	Gas:      params.TxGas,
	To:       &common.Address{2},
})

var testTx2 = types.MustSignNewTx(testKey, types.LatestSigner(genesis.Config), &types.LegacyTx{
	Nonce:    1,
	Value:    big.NewInt(8),
	GasPrice: big.NewInt(params.InitialBaseFee),
	Gas:      params.TxGas,
	To:       &common.Address{2},
})

func newTestBackend(config *node.Config) (*node.Node, []*types.Block, error) {
	// Generate test chain.
	blocks := generateTestChain()

	// Create node
	if config == nil {
		config = new(node.Config)
	}
	n, err := node.New(config)
	if err != nil {
		return nil, nil, fmt.Errorf("can't create new node: %v", err)
	}
	// Create Ethereum Service
	ecfg := &ethconfig.Config{Genesis: genesis, RPCGasCap: 1000000}
	ethservice, err := eth.New(n, ecfg)
	if err != nil {
		return nil, nil, fmt.Errorf("can't create new ethereum service: %v", err)
	}
	// Import the test chain.
	if err := n.Start(); err != nil {
		return nil, nil, fmt.Errorf("can't start test node: %v", err)
	}
	if _, err := ethservice.BlockChain().InsertChain(blocks[1:]); err != nil {
		return nil, nil, fmt.Errorf("can't import test blocks: %v", err)
	}
	// Ensure the tx indexing is fully generated
	for ; ; time.Sleep(time.Millisecond * 100) {
		progress, err := ethservice.BlockChain().TxIndexProgress()
		if err == nil && progress.Done() {
			break
		}
	}
<<<<<<< HEAD
	// Ensure the tx indexing is fully generated
	for ; ; time.Sleep(time.Millisecond * 100) {
		progress, err := ethservice.BlockChain().TxIndexProgress()
		if err == nil && progress.Done() {
			break
		}
	}
	return n, blocks
=======
	return n, blocks, nil
>>>>>>> eb00f169
}

func generateTestChain() []*types.Block {
	generate := func(i int, g *core.BlockGen) {
		g.OffsetTime(5)
		g.SetExtra([]byte("test"))
		if i == 1 {
			// Test transactions are included in block #2.
			g.AddTx(testTx1)
			g.AddTx(testTx2)
		}
	}
	_, blocks, _ := core.GenerateChainWithGenesis(genesis, ethash.NewFaker(), 2, generate)
	return append([]*types.Block{genesis.ToBlock()}, blocks...)
}

func TestEthClient(t *testing.T) {
	backend, chain, err := newTestBackend(nil)
	if err != nil {
		t.Fatal(err)
	}
	client := backend.Attach()
	defer backend.Close()
	defer client.Close()

	tests := map[string]struct {
		test func(t *testing.T)
	}{
		"Header": {
			func(t *testing.T) { testHeader(t, chain, client) },
		},
		"BalanceAt": {
			func(t *testing.T) { testBalanceAt(t, client) },
		},
		"TxInBlockInterrupted": {
			func(t *testing.T) { testTransactionInBlock(t, client) },
		},
		"ChainID": {
			func(t *testing.T) { testChainID(t, client) },
		},
		"GetBlock": {
			func(t *testing.T) { testGetBlock(t, client) },
		},
		"StatusFunctions": {
			func(t *testing.T) { testStatusFunctions(t, client) },
		},
		"CallContract": {
			func(t *testing.T) { testCallContract(t, client) },
		},
		"CallContractAtHash": {
			func(t *testing.T) { testCallContractAtHash(t, client) },
		},
		//"AtFunctions": {
		//	func(t *testing.T) { testAtFunctions(t, client) },
		//},
		"TransactionSender": {
			func(t *testing.T) { testTransactionSender(t, client) },
		},
	}

	t.Parallel()
	for name, tt := range tests {
		t.Run(name, tt.test)
	}
}

func testHeader(t *testing.T, chain []*types.Block, client *rpc.Client) {
	tests := map[string]struct {
		block   *big.Int
		want    *types.Header
		wantErr error
	}{
		"genesis": {
			block: big.NewInt(0),
			want:  chain[0].Header(),
		},
		"first_block": {
			block: big.NewInt(1),
			want:  chain[1].Header(),
		},
		"future_block": {
			block:   big.NewInt(1000000000),
			want:    nil,
			wantErr: ethereum.NotFound,
		},
	}
	for name, tt := range tests {
		t.Run(name, func(t *testing.T) {
			ec := ethclient.NewClient(client)
			ctx, cancel := context.WithTimeout(context.Background(), 100*time.Millisecond)
			defer cancel()

			got, err := ec.HeaderByNumber(ctx, tt.block)
			if !errors.Is(err, tt.wantErr) {
				t.Fatalf("HeaderByNumber(%v) error = %q, want %q", tt.block, err, tt.wantErr)
			}
			if got != nil && got.Number != nil && got.Number.Sign() == 0 {
				got.Number = big.NewInt(0) // hack to make DeepEqual work
			}
			if !reflect.DeepEqual(got, tt.want) {
				t.Fatalf("HeaderByNumber(%v) got = %v, want %v", tt.block, got, tt.want)
			}
		})
	}
}

func testBalanceAt(t *testing.T, client *rpc.Client) {
	tests := map[string]struct {
		account common.Address
		block   *big.Int
		want    *big.Int
		wantErr error
	}{
		"valid_account_genesis": {
			account: testAddr,
			block:   big.NewInt(0),
			want:    testBalance,
		},
		"valid_account": {
			account: testAddr,
			block:   big.NewInt(1),
			want:    testBalance,
		},
		"non_existent_account": {
			account: common.Address{1},
			block:   big.NewInt(1),
			want:    big.NewInt(0),
		},
		"future_block": {
			account: testAddr,
			block:   big.NewInt(1000000000),
			want:    big.NewInt(0),
			wantErr: errors.New("header not found"),
		},
	}
	for name, tt := range tests {
		t.Run(name, func(t *testing.T) {
			ec := ethclient.NewClient(client)
			ctx, cancel := context.WithTimeout(context.Background(), 100*time.Millisecond)
			defer cancel()

			got, err := ec.BalanceAt(ctx, tt.account, tt.block)
			if tt.wantErr != nil && (err == nil || err.Error() != tt.wantErr.Error()) {
				t.Fatalf("BalanceAt(%x, %v) error = %q, want %q", tt.account, tt.block, err, tt.wantErr)
			}
			if got.Cmp(tt.want) != 0 {
				t.Fatalf("BalanceAt(%x, %v) = %v, want %v", tt.account, tt.block, got, tt.want)
			}
		})
	}
}

func testTransactionInBlock(t *testing.T, client *rpc.Client) {
<<<<<<< HEAD
	ec := NewClient(client)
=======
	ec := ethclient.NewClient(client)
>>>>>>> eb00f169

	// Get current block by number.
	block, err := ec.BlockByNumber(context.Background(), nil)
	if err != nil {
		t.Fatalf("unexpected error: %v", err)
	}

	// Test tx in block not found.
	if _, err := ec.TransactionInBlock(context.Background(), block.Hash(), 20); err != ethereum.NotFound {
		t.Fatal("error should be ethereum.NotFound")
	}

	// Test tx in block found.
	tx, err := ec.TransactionInBlock(context.Background(), block.Hash(), 0)
	if err != nil {
		t.Fatalf("unexpected error: %v", err)
	}
	if tx.Hash() != testTx1.Hash() {
		t.Fatalf("unexpected transaction: %v", tx)
	}

	tx, err = ec.TransactionInBlock(context.Background(), block.Hash(), 1)
	if err != nil {
		t.Fatalf("unexpected error: %v", err)
	}
	if tx.Hash() != testTx2.Hash() {
		t.Fatalf("unexpected transaction: %v", tx)
	}
}

func testChainID(t *testing.T, client *rpc.Client) {
	ec := ethclient.NewClient(client)
	id, err := ec.ChainID(context.Background())
	if err != nil {
		t.Fatalf("unexpected error: %v", err)
	}
	if id == nil || id.Cmp(params.AllEthashProtocolChanges.ChainID) != 0 {
		t.Fatalf("ChainID returned wrong number: %+v", id)
	}
}

func testGetBlock(t *testing.T, client *rpc.Client) {
	ec := ethclient.NewClient(client)

	// Get current block number
	blockNumber, err := ec.BlockNumber(context.Background())
	if err != nil {
		t.Fatalf("unexpected error: %v", err)
	}
	if blockNumber != 2 {
		t.Fatalf("BlockNumber returned wrong number: %d", blockNumber)
	}
	// Get current block by number
	block, err := ec.BlockByNumber(context.Background(), new(big.Int).SetUint64(blockNumber))
	if err != nil {
		t.Fatalf("unexpected error: %v", err)
	}
	if block.NumberU64() != blockNumber {
		t.Fatalf("BlockByNumber returned wrong block: want %d got %d", blockNumber, block.NumberU64())
	}
	// Get current block by hash
	blockH, err := ec.BlockByHash(context.Background(), block.Hash())
	if err != nil {
		t.Fatalf("unexpected error: %v", err)
	}
	if block.Hash() != blockH.Hash() {
		t.Fatalf("BlockByHash returned wrong block: want %v got %v", block.Hash().Hex(), blockH.Hash().Hex())
	}
	// Get header by number
	header, err := ec.HeaderByNumber(context.Background(), new(big.Int).SetUint64(blockNumber))
	if err != nil {
		t.Fatalf("unexpected error: %v", err)
	}
	if block.Header().Hash() != header.Hash() {
		t.Fatalf("HeaderByNumber returned wrong header: want %v got %v", block.Header().Hash().Hex(), header.Hash().Hex())
	}
	// Get header by hash
	headerH, err := ec.HeaderByHash(context.Background(), block.Hash())
	if err != nil {
		t.Fatalf("unexpected error: %v", err)
	}
	if block.Header().Hash() != headerH.Hash() {
		t.Fatalf("HeaderByHash returned wrong header: want %v got %v", block.Header().Hash().Hex(), headerH.Hash().Hex())
	}
}

func testStatusFunctions(t *testing.T, client *rpc.Client) {
	ec := ethclient.NewClient(client)

	// Sync progress
	progress, err := ec.SyncProgress(context.Background())
	if err != nil {
		t.Fatalf("unexpected error: %v", err)
	}
	if progress != nil {
		t.Fatalf("unexpected progress: %v", progress)
	}

	// NetworkID
	networkID, err := ec.NetworkID(context.Background())
	if err != nil {
		t.Fatalf("unexpected error: %v", err)
	}
	if networkID.Cmp(big.NewInt(1337)) != 0 {
		t.Fatalf("unexpected networkID: %v", networkID)
	}

	// SuggestGasPrice
	gasPrice, err := ec.SuggestGasPrice(context.Background())
	if err != nil {
		t.Fatalf("unexpected error: %v", err)
	}
	if gasPrice.Cmp(big.NewInt(1000000000)) != 0 {
		t.Fatalf("unexpected gas price: %v", gasPrice)
	}

	// SuggestGasTipCap
	gasTipCap, err := ec.SuggestGasTipCap(context.Background())
	if err != nil {
		t.Fatalf("unexpected error: %v", err)
	}
	if gasTipCap.Cmp(big.NewInt(234375000)) != 0 {
		t.Fatalf("unexpected gas tip cap: %v", gasTipCap)
	}

	// FeeHistory
	history, err := ec.FeeHistory(context.Background(), 1, big.NewInt(2), []float64{95, 99})
	if err != nil {
		t.Fatalf("unexpected error: %v", err)
	}
	want := &ethereum.FeeHistory{
		OldestBlock: big.NewInt(2),
		Reward: [][]*big.Int{
			{
				big.NewInt(234375000),
				big.NewInt(234375000),
			},
		},
		BaseFee: []*big.Int{
			big.NewInt(765625000),
			big.NewInt(671627818),
		},
		GasUsedRatio: []float64{0.008912678667376286},
	}
	if !reflect.DeepEqual(history, want) {
		t.Fatalf("FeeHistory result doesn't match expected: (got: %v, want: %v)", history, want)
	}
}

func testCallContractAtHash(t *testing.T, client *rpc.Client) {
	ec := ethclient.NewClient(client)

	// EstimateGas
	msg := ethereum.CallMsg{
		From:  testAddr,
		To:    &common.Address{},
		Gas:   21000,
		Value: big.NewInt(1),
	}
	gas, err := ec.EstimateGas(context.Background(), msg)
	if err != nil {
		t.Fatalf("unexpected error: %v", err)
	}
	if gas != 21000 {
		t.Fatalf("unexpected gas price: %v", gas)
	}
	block, err := ec.HeaderByNumber(context.Background(), big.NewInt(1))
	if err != nil {
		t.Fatalf("BlockByNumber error: %v", err)
	}
	// CallContract
	if _, err := ec.CallContractAtHash(context.Background(), msg, block.Hash()); err != nil {
		t.Fatalf("unexpected error: %v", err)
	}
}

func testCallContract(t *testing.T, client *rpc.Client) {
	ec := ethclient.NewClient(client)

	// EstimateGas
	msg := ethereum.CallMsg{
		From:  testAddr,
		To:    &common.Address{},
		Gas:   21000,
		Value: big.NewInt(1),
	}
	gas, err := ec.EstimateGas(context.Background(), msg)
	if err != nil {
		t.Fatalf("unexpected error: %v", err)
	}
	if gas != 21000 {
		t.Fatalf("unexpected gas price: %v", gas)
	}
	// CallContract
	if _, err := ec.CallContract(context.Background(), msg, big.NewInt(1)); err != nil {
		t.Fatalf("unexpected error: %v", err)
	}
	// PendingCallContract
	if _, err := ec.PendingCallContract(context.Background(), msg); err != nil {
		t.Fatalf("unexpected error: %v", err)
	}
}

func testAtFunctions(t *testing.T, client *rpc.Client) {
	ec := ethclient.NewClient(client)

	block, err := ec.HeaderByNumber(context.Background(), big.NewInt(1))
	if err != nil {
		t.Fatalf("BlockByNumber error: %v", err)
	}

	// send a transaction for some interesting pending status
	// and wait for the transaction to be included in the pending block
	sendTransaction(ec)

	// wait for the transaction to be included in the pending block
	for {
		// Check pending transaction count
		pending, err := ec.PendingTransactionCount(context.Background())
		if err != nil {
			t.Fatalf("unexpected error: %v", err)
		}
		if pending == 1 {
			break
		}
		time.Sleep(100 * time.Millisecond)
	}

	// Query balance
	balance, err := ec.BalanceAt(context.Background(), testAddr, nil)
	if err != nil {
		t.Fatalf("unexpected error: %v", err)
	}
	hashBalance, err := ec.BalanceAtHash(context.Background(), testAddr, block.Hash())
	if err != nil {
		t.Fatalf("unexpected error: %v", err)
	}
	if balance.Cmp(hashBalance) == 0 {
		t.Fatalf("unexpected balance at hash: %v %v", balance, hashBalance)
	}
	penBalance, err := ec.PendingBalanceAt(context.Background(), testAddr)
	if err != nil {
		t.Fatalf("unexpected error: %v", err)
	}
	if balance.Cmp(penBalance) == 0 {
		t.Fatalf("unexpected balance: %v %v", balance, penBalance)
	}
	// NonceAt
	nonce, err := ec.NonceAt(context.Background(), testAddr, nil)
	if err != nil {
		t.Fatalf("unexpected error: %v", err)
	}
	hashNonce, err := ec.NonceAtHash(context.Background(), testAddr, block.Hash())
	if err != nil {
		t.Fatalf("unexpected error: %v", err)
	}
	if hashNonce == nonce {
		t.Fatalf("unexpected nonce at hash: %v %v", nonce, hashNonce)
	}
	penNonce, err := ec.PendingNonceAt(context.Background(), testAddr)
	if err != nil {
		t.Fatalf("unexpected error: %v", err)
	}
	if penNonce != nonce+1 {
		t.Fatalf("unexpected nonce: %v %v", nonce, penNonce)
	}
	// StorageAt
	storage, err := ec.StorageAt(context.Background(), testAddr, common.Hash{}, nil)
	if err != nil {
		t.Fatalf("unexpected error: %v", err)
	}
	hashStorage, err := ec.StorageAtHash(context.Background(), testAddr, common.Hash{}, block.Hash())
	if err != nil {
		t.Fatalf("unexpected error: %v", err)
	}
	if !bytes.Equal(storage, hashStorage) {
		t.Fatalf("unexpected storage at hash: %v %v", storage, hashStorage)
	}
	penStorage, err := ec.PendingStorageAt(context.Background(), testAddr, common.Hash{})
	if err != nil {
		t.Fatalf("unexpected error: %v", err)
	}
	if !bytes.Equal(storage, penStorage) {
		t.Fatalf("unexpected storage: %v %v", storage, penStorage)
	}
	// CodeAt
	code, err := ec.CodeAt(context.Background(), testAddr, nil)
	if err != nil {
		t.Fatalf("unexpected error: %v", err)
	}
	hashCode, err := ec.CodeAtHash(context.Background(), common.Address{}, block.Hash())
	if err != nil {
		t.Fatalf("unexpected error: %v", err)
	}
	if !bytes.Equal(code, hashCode) {
		t.Fatalf("unexpected code at hash: %v %v", code, hashCode)
	}
	penCode, err := ec.PendingCodeAt(context.Background(), testAddr)
	if err != nil {
		t.Fatalf("unexpected error: %v", err)
	}
	if !bytes.Equal(code, penCode) {
		t.Fatalf("unexpected code: %v %v", code, penCode)
	}
}

func testTransactionSender(t *testing.T, client *rpc.Client) {
	ec := ethclient.NewClient(client)
	ctx := context.Background()

	// Retrieve testTx1 via RPC.
	block2, err := ec.HeaderByNumber(ctx, big.NewInt(2))
	if err != nil {
		t.Fatal("can't get block 1:", err)
	}
	tx1, err := ec.TransactionInBlock(ctx, block2.Hash(), 0)
	if err != nil {
		t.Fatal("can't get tx:", err)
	}
	if tx1.Hash() != testTx1.Hash() {
		t.Fatalf("wrong tx hash %v, want %v", tx1.Hash(), testTx1.Hash())
	}

	// The sender address is cached in tx1, so no additional RPC should be required in
	// TransactionSender. Ensure the server is not asked by canceling the context here.
	canceledCtx, cancel := context.WithCancel(context.Background())
	cancel()
	<-canceledCtx.Done() // Ensure the close of the Done channel
	sender1, err := ec.TransactionSender(canceledCtx, tx1, block2.Hash(), 0)
	if err != nil {
		t.Fatal(err)
	}
	if sender1 != testAddr {
		t.Fatal("wrong sender:", sender1)
	}

	// Now try to get the sender of testTx2, which was not fetched through RPC.
	// TransactionSender should query the server here.
	sender2, err := ec.TransactionSender(ctx, testTx2, block2.Hash(), 1)
	if err != nil {
		t.Fatal(err)
	}
	if sender2 != testAddr {
		t.Fatal("wrong sender:", sender2)
	}
}

func sendTransaction(ec *ethclient.Client) error {
	chainID, err := ec.ChainID(context.Background())
	if err != nil {
		return err
	}
	nonce, err := ec.NonceAt(context.Background(), testAddr, nil)
	if err != nil {
		return err
	}

	signer := types.LatestSignerForChainID(chainID)
	tx, err := types.SignNewTx(testKey, signer, &types.LegacyTx{
		Nonce:    nonce,
		To:       &common.Address{2},
		Value:    big.NewInt(1),
		Gas:      22000,
		GasPrice: big.NewInt(params.InitialBaseFee),
	})
	if err != nil {
		return err
	}
	return ec.SendTransaction(context.Background(), tx)
}

// Here we show how to get the error message of reverted contract call.
func ExampleRevertErrorData() {
	// First create an ethclient.Client instance.
	ctx := context.Background()
	ec, _ := ethclient.DialContext(ctx, exampleNode.HTTPEndpoint())

	// Call the contract.
	// Note we expect the call to return an error.
	contract := common.HexToAddress("290f1b36649a61e369c6276f6d29463335b4400c")
	call := ethereum.CallMsg{To: &contract, Gas: 30000}
	result, err := ec.CallContract(ctx, call, nil)
	if len(result) > 0 {
		panic("got result")
	}
	if err == nil {
		panic("call did not return error")
	}

	// Extract the low-level revert data from the error.
	revertData, ok := ethclient.RevertErrorData(err)
	if !ok {
		panic("unpacking revert failed")
	}
	fmt.Printf("revert: %x\n", revertData)

	// Parse the revert data to obtain the error message.
	message, err := abi.UnpackRevert(revertData)
	if err != nil {
		panic("parsing ABI error failed: " + err.Error())
	}
	fmt.Println("message:", message)

	// Output:
	// revert: 08c379a00000000000000000000000000000000000000000000000000000000000000020000000000000000000000000000000000000000000000000000000000000000a75736572206572726f72
	// message: user error
}<|MERGE_RESOLUTION|>--- conflicted
+++ resolved
@@ -65,16 +65,11 @@
 )
 
 var genesis = &core.Genesis{
-<<<<<<< HEAD
-	Config:    params.AllEthashProtocolChanges,
-	Alloc:     types.GenesisAlloc{testAddr: {Balance: testBalance}},
-=======
 	Config: params.AllEthashProtocolChanges,
 	Alloc: types.GenesisAlloc{
 		testAddr:           {Balance: testBalance},
 		revertContractAddr: {Code: revertCode},
 	},
->>>>>>> eb00f169
 	ExtraData: []byte("test genesis"),
 	Timestamp: 9000,
 	BaseFee:   big.NewInt(params.InitialBaseFee),
@@ -128,18 +123,7 @@
 			break
 		}
 	}
-<<<<<<< HEAD
-	// Ensure the tx indexing is fully generated
-	for ; ; time.Sleep(time.Millisecond * 100) {
-		progress, err := ethservice.BlockChain().TxIndexProgress()
-		if err == nil && progress.Done() {
-			break
-		}
-	}
-	return n, blocks
-=======
 	return n, blocks, nil
->>>>>>> eb00f169
 }
 
 func generateTestChain() []*types.Block {
@@ -293,11 +277,7 @@
 }
 
 func testTransactionInBlock(t *testing.T, client *rpc.Client) {
-<<<<<<< HEAD
-	ec := NewClient(client)
-=======
-	ec := ethclient.NewClient(client)
->>>>>>> eb00f169
+	ec := ethclient.NewClient(client)
 
 	// Get current block by number.
 	block, err := ec.BlockByNumber(context.Background(), nil)
