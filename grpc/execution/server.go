// Package execution provides the gRPC server for the execution layer.
//
// Its procedures will be called from the conductor. It is responsible
// for immediately executing lists of ordered transactions that come from the shared sequencer.
package execution

import (
	sequencerblockv1 "buf.build/gen/go/astria/sequencerblock-apis/protocolbuffers/go/astria/sequencerblock/v1"
	"context"
	"crypto/sha256"
	"fmt"
	"github.com/ethereum/go-ethereum/eth"
	"github.com/ethereum/go-ethereum/grpc/shared"
	"math/big"
	"sync"
	"time"

	astriaGrpc "buf.build/gen/go/astria/execution-apis/grpc/go/astria/execution/v1/executionv1grpc"
	astriaPb "buf.build/gen/go/astria/execution-apis/protocolbuffers/go/astria/execution/v1"
	primitivev1 "buf.build/gen/go/astria/primitives/protocolbuffers/go/astria/primitive/v1"
	"github.com/ethereum/go-ethereum/beacon/engine"
	"github.com/ethereum/go-ethereum/common"
	"github.com/ethereum/go-ethereum/core"
	"github.com/ethereum/go-ethereum/core/types"
	"github.com/ethereum/go-ethereum/log"
	"github.com/ethereum/go-ethereum/metrics"
	"github.com/ethereum/go-ethereum/miner"
	codes "google.golang.org/grpc/codes"
	status "google.golang.org/grpc/status"
	"google.golang.org/protobuf/types/known/timestamppb"
)

// ExecutionServiceServerV1 is the implementation of the
// ExecutionServiceServer interface.
type ExecutionServiceServerV1 struct {
	// NOTE - from the generated code: All implementations must embed
	// UnimplementedExecutionServiceServer for forward compatibility
	astriaGrpc.UnimplementedExecutionServiceServer

<<<<<<< HEAD
	sharedServiceContainer *shared.SharedServiceContainer
=======
	eth *eth.Ethereum
	bc  *core.BlockChain

	commitmentUpdateLock sync.Mutex // Lock for the forkChoiceUpdated method
	blockExecutionLock   sync.Mutex // Lock for the NewPayload method

	genesisInfoCalled        bool
	getCommitmentStateCalled bool

	bridgeAddresses     map[string]*params.AstriaBridgeAddressConfig // astria bridge addess to config for that bridge account
	bridgeAllowedAssets map[string]struct{}                          // a set of allowed asset IDs structs are left empty

	nextFeeRecipient common.Address // Fee recipient for the next block
>>>>>>> 68bdc95f
}

var (
	getGenesisInfoRequestCount        = metrics.GetOrRegisterCounter("astria/execution/get_genesis_info_requests", nil)
	getGenesisInfoSuccessCount        = metrics.GetOrRegisterCounter("astria/execution/get_genesis_info_success", nil)
	getBlockRequestCount              = metrics.GetOrRegisterCounter("astria/execution/get_block_requests", nil)
	getBlockSuccessCount              = metrics.GetOrRegisterCounter("astria/execution/get_block_success", nil)
	batchGetBlockRequestCount         = metrics.GetOrRegisterCounter("astria/execution/batch_get_block_requests", nil)
	batchGetBlockSuccessCount         = metrics.GetOrRegisterCounter("astria/execution/batch_get_block_success", nil)
	executeBlockRequestCount          = metrics.GetOrRegisterCounter("astria/execution/execute_block_requests", nil)
	executeBlockSuccessCount          = metrics.GetOrRegisterCounter("astria/execution/execute_block_success", nil)
	getCommitmentStateRequestCount    = metrics.GetOrRegisterCounter("astria/execution/get_commitment_state_requests", nil)
	getCommitmentStateSuccessCount    = metrics.GetOrRegisterCounter("astria/execution/get_commitment_state_success", nil)
	updateCommitmentStateRequestCount = metrics.GetOrRegisterCounter("astria/execution/update_commitment_state_requests", nil)
	updateCommitmentStateSuccessCount = metrics.GetOrRegisterCounter("astria/execution/update_commitment_state_success", nil)

	softCommitmentHeight = metrics.GetOrRegisterGauge("astria/execution/soft_commitment_height", nil)
	firmCommitmentHeight = metrics.GetOrRegisterGauge("astria/execution/firm_commitment_height", nil)
	totalExecutedTxCount = metrics.GetOrRegisterCounter("astria/execution/total_executed_tx", nil)

	executeBlockTimer          = metrics.GetOrRegisterTimer("astria/execution/execute_block_time", nil)
	commitmentStateUpdateTimer = metrics.GetOrRegisterTimer("astria/execution/commitment", nil)
)

<<<<<<< HEAD
func NewExecutionServiceServerV1(sharedServiceContainer *shared.SharedServiceContainer) *ExecutionServiceServerV1 {
	execServiceServerV1 := &ExecutionServiceServerV1{
		sharedServiceContainer: sharedServiceContainer,
	}

	return execServiceServerV1
=======
func NewExecutionServiceServerV1(eth *eth.Ethereum) (*ExecutionServiceServerV1, error) {
	bc := eth.BlockChain()

	if bc.Config().AstriaRollupName == "" {
		return nil, errors.New("rollup name not set")
	}

	if bc.Config().AstriaSequencerInitialHeight == 0 {
		return nil, errors.New("sequencer initial height not set")
	}

	if bc.Config().AstriaCelestiaInitialHeight == 0 {
		return nil, errors.New("celestia initial height not set")
	}

	if bc.Config().AstriaCelestiaHeightVariance == 0 {
		return nil, errors.New("celestia height variance not set")
	}

	bridgeAddresses := make(map[string]*params.AstriaBridgeAddressConfig)
	bridgeAllowedAssets := make(map[string]struct{})
	if bc.Config().AstriaBridgeAddressConfigs == nil {
		log.Warn("bridge addresses not set")
	} else {
		nativeBridgeSeen := false
		for _, cfg := range bc.Config().AstriaBridgeAddressConfigs {
			err := cfg.Validate(bc.Config().AstriaSequencerAddressPrefix)
			if err != nil {
				return nil, fmt.Errorf("invalid bridge address config: %w", err)
			}

			if cfg.Erc20Asset == nil {
				if nativeBridgeSeen {
					return nil, errors.New("only one native bridge address is allowed")
				}
				nativeBridgeSeen = true
			}

			if cfg.Erc20Asset != nil && cfg.SenderAddress == (common.Address{}) {
				return nil, errors.New("astria bridge sender address must be set for bridged ERC20 assets")
			}

			bridgeCfg := cfg
			bridgeAddresses[cfg.BridgeAddress] = &bridgeCfg
			bridgeAllowedAssets[cfg.AssetDenom] = struct{}{}
			if cfg.Erc20Asset == nil {
				log.Info("bridge for sequencer native asset initialized", "bridgeAddress", cfg.BridgeAddress, "assetDenom", cfg.AssetDenom)
			} else {
				log.Info("bridge for ERC20 asset initialized", "bridgeAddress", cfg.BridgeAddress, "assetDenom", cfg.AssetDenom, "contractAddress", cfg.Erc20Asset.ContractAddress)
			}
		}
	}

	// To decrease compute cost, we identify the next fee recipient at the start
	// and update it as we execute blocks.
	nextFeeRecipient := common.Address{}
	if bc.Config().AstriaFeeCollectors == nil {
		log.Warn("fee asset collectors not set, assets will be burned")
	} else {
		maxHeightCollectorMatch := uint32(0)
		nextBlock := uint32(bc.CurrentBlock().Number.Int64()) + 1
		for height, collector := range bc.Config().AstriaFeeCollectors {
			if height <= nextBlock && height > maxHeightCollectorMatch {
				maxHeightCollectorMatch = height
				nextFeeRecipient = collector
			}
		}
	}

	return &ExecutionServiceServerV1{
		eth:                 eth,
		bc:                  bc,
		bridgeAddresses:     bridgeAddresses,
		bridgeAllowedAssets: bridgeAllowedAssets,
		nextFeeRecipient:    nextFeeRecipient,
	}, nil
>>>>>>> 68bdc95f
}

func (s *ExecutionServiceServerV1) GetGenesisInfo(ctx context.Context, req *astriaPb.GetGenesisInfoRequest) (*astriaPb.GenesisInfo, error) {
	log.Debug("GetGenesisInfo called")
	getGenesisInfoRequestCount.Inc(1)

	rollupHash := sha256.Sum256([]byte(s.bc().Config().AstriaRollupName))
	rollupId := primitivev1.RollupId{Inner: rollupHash[:]}

	res := &astriaPb.GenesisInfo{
		RollupId:                    &rollupId,
		SequencerGenesisBlockHeight: s.bc().Config().AstriaSequencerInitialHeight,
		CelestiaBlockVariance:       s.bc().Config().AstriaCelestiaHeightVariance,
	}

	log.Info("GetGenesisInfo completed", "response", res)
	getGenesisInfoSuccessCount.Inc(1)
	s.setGenesisInfoCalled(true)
	return res, nil
}

// GetBlock will return a block given an identifier.
func (s *ExecutionServiceServerV1) GetBlock(ctx context.Context, req *astriaPb.GetBlockRequest) (*astriaPb.Block, error) {
	if req.GetIdentifier() == nil {
		return nil, status.Error(codes.InvalidArgument, "identifier cannot be empty")
	}

	log.Debug("GetBlock called", "request", req)
	getBlockRequestCount.Inc(1)

	res, err := s.getBlockFromIdentifier(req.GetIdentifier())
	if err != nil {
		log.Error("failed finding block", err)
		return nil, err
	}

	log.Debug("GetBlock completed", "request", req, "response", res)
	getBlockSuccessCount.Inc(1)
	return res, nil
}

// BatchGetBlocks will return an array of Blocks given an array of block
// identifiers.
func (s *ExecutionServiceServerV1) BatchGetBlocks(ctx context.Context, req *astriaPb.BatchGetBlocksRequest) (*astriaPb.BatchGetBlocksResponse, error) {
	if req.Identifiers == nil || len(req.Identifiers) == 0 {
		return nil, status.Error(codes.InvalidArgument, "identifiers cannot be empty")
	}

	batchGetBlockRequestCount.Inc(1)
	log.Debug("BatchGetBlocks called", "num blocks requested", len(req.Identifiers))

	var blocks []*astriaPb.Block

	ids := req.GetIdentifiers()
	for _, id := range ids {
		block, err := s.getBlockFromIdentifier(id)
		if err != nil {
			log.Error("failed finding block with id", id, "error", err)
			return nil, err
		}

		blocks = append(blocks, block)
	}

	res := &astriaPb.BatchGetBlocksResponse{
		Blocks: blocks,
	}

	log.Info("BatchGetBlocks completed")
	batchGetBlockSuccessCount.Inc(1)
	return res, nil
}

// ExecuteBlock drives deterministic derivation of a rollup block from sequencer
// block data
func (s *ExecutionServiceServerV1) ExecuteBlock(ctx context.Context, req *astriaPb.ExecuteBlockRequest) (*astriaPb.Block, error) {
	if err := validateStaticExecuteBlockRequest(req); err != nil {
		log.Error("ExecuteBlock called with invalid ExecuteBlockRequest", "err", err)
		return nil, status.Error(codes.InvalidArgument, "ExecuteBlockRequest is invalid")
	}
	log.Debug("ExecuteBlock called", "prevBlockHash", common.BytesToHash(req.PrevBlockHash), "tx_count", len(req.Transactions), "timestamp", req.Timestamp)
	executeBlockRequestCount.Inc(1)

	s.blockExecutionLock().Lock()
	defer s.blockExecutionLock().Unlock()
	// Deliberately called after lock, to more directly measure the time spent executing
	executionStart := time.Now()
	defer executeBlockTimer.UpdateSince(executionStart)

	if !s.syncMethodsCalled() {
		return nil, status.Error(codes.PermissionDenied, "Cannot execute block until GetGenesisInfo && GetCommitmentState methods are called")
	}

	// Validate block being created has valid previous hash
	prevHeadHash := common.BytesToHash(req.PrevBlockHash)
	softHash := s.bc().CurrentSafeBlock().Hash()
	if prevHeadHash != softHash {
		return nil, status.Error(codes.FailedPrecondition, "Block can only be created on top of soft block.")
	}

	// the height that this block will be at
<<<<<<< HEAD
	height := s.bc().CurrentBlock().Number.Uint64() + 1
	blockTimestamp := uint64(req.GetTimestamp().GetSeconds())
	var sequencerHashRef *common.Hash
	if s.bc().Config().IsCancun(big.NewInt(int64(height)), blockTimestamp) {
		if req.SequencerBlockHash == nil {
			return nil, status.Error(codes.InvalidArgument, "Sequencer block hash must be set for Cancun block")
=======
	height := s.bc.CurrentBlock().Number.Uint64() + 1
	blockTimestamp := uint64(req.GetTimestamp().GetSeconds())
	var sequencerHashRef *common.Hash
	if s.bc.Config().IsCancun(big.NewInt(int64(height)), blockTimestamp) {
		if req.SequencerBlockHash == nil {
			return nil, status.Error(codes.InvalidArgument, "Sequencer block hash must be set for Cancun block")
		}
		sequencerHash := common.BytesToHash(req.SequencerBlockHash)
		sequencerHashRef = &sequencerHash
	}

	txsToProcess := types.Transactions{}
	for _, tx := range req.Transactions {
		unmarshalledTx, err := validateAndUnmarshalSequencerTx(height, tx, s.bridgeAddresses, s.bridgeAllowedAssets)
		if err != nil {
			log.Debug("failed to validate sequencer tx, ignoring", "tx", tx, "err", err)
			continue
>>>>>>> 68bdc95f
		}
		sequencerHash := common.BytesToHash(req.SequencerBlockHash)
		sequencerHashRef = &sequencerHash
	}

	addressPrefix := s.bc().Config().AstriaSequencerAddressPrefix

	txsToProcess := s.unbundleRollupDataTransactions(req.Transactions, height, prevHeadHash.Bytes())

	// This set of ordered TXs on the TxPool is has been configured to be used by
	// the Miner when building a payload.
	s.eth().TxPool().SetAstriaOrdered(txsToProcess)

	// Build a payload to add to the chain
	payloadAttributes := &miner.BuildPayloadArgs{
<<<<<<< HEAD
		Parent:                prevHeadHash,
		Timestamp:             uint64(req.GetTimestamp().GetSeconds()),
		Random:                common.Hash{},
		FeeRecipient:          s.nextFeeRecipient(),
		OverrideTransactions:  types.Transactions{},
		IsOptimisticExecution: false,
		BeaconRoot:            sequencerHashRef,
	}
	payload, err := s.eth().Miner().BuildPayload(payloadAttributes)
=======
		Parent:       prevHeadHash,
		Timestamp:    uint64(req.GetTimestamp().GetSeconds()),
		Random:       common.Hash{},
		FeeRecipient: s.nextFeeRecipient,
		BeaconRoot:   sequencerHashRef,
	}
	payload, err := s.eth.Miner().BuildPayload(payloadAttributes, false)
>>>>>>> 68bdc95f
	if err != nil {
		log.Error("failed to build payload", "err", err)
		return nil, status.Errorf(codes.InvalidArgument, shared.WrapError(err, "Could not build block with provided txs").Error())
	}

	// call blockchain.InsertChain to actually execute and write the blocks to
	// state
<<<<<<< HEAD
	block, err := engine.ExecutableDataToBlock(*payload.Resolve().ExecutionPayload, nil, sequencerHashRef)
=======
	block, err := engine.ExecutableDataToBlock(*payload.Resolve().ExecutionPayload, nil, sequencerHashRef, nil)
>>>>>>> 68bdc95f
	if err != nil {
		log.Error("failed to convert executable data to block", err)
		return nil, status.Error(codes.Internal, shared.WrapError(err, "failed to convert executable data to block").Error())
	}
<<<<<<< HEAD
	err = s.bc().InsertBlockWithoutSetHead(block)
=======
	_, err = s.bc.InsertBlockWithoutSetHead(block, false)
>>>>>>> 68bdc95f
	if err != nil {
		log.Error("failed to insert block to chain", "hash", block.Hash(), "prevHash", req.PrevBlockHash, "err", err)
		return nil, status.Error(codes.Internal, shared.WrapError(err, "failed to insert block to chain").Error())
	}

	// remove txs from original mempool
	s.eth().TxPool().ClearAstriaOrdered()

	res, _ := ethHeaderToExecutionBlock(block.Header())

	if next, ok := s.bc().Config().AstriaFeeCollectors[res.Number+1]; ok {
		s.setNextFeeRecipient(next)
	}

	if address, ok := s.bc().Config().AstriaAuctioneerAddresses[res.Number+1]; ok {
		if err := shared.ValidateBech32mAddress(address, addressPrefix); err != nil {
			log.Error("auctioneer address is not a valid bech32 address", "block", res.Number+1, "address", address)
		}

		s.setAuctioneerAddress(address)
	}

	log.Info("ExecuteBlock completed", "block_num", res.Number, "timestamp", res.Timestamp)
	totalExecutedTxCount.Inc(int64(len(block.Transactions())))
	executeBlockSuccessCount.Inc(1)
	return res, nil
}

// GetCommitmentState fetches the current CommitmentState of the chain.
func (s *ExecutionServiceServerV1) GetCommitmentState(ctx context.Context, req *astriaPb.GetCommitmentStateRequest) (*astriaPb.CommitmentState, error) {
	log.Info("GetCommitmentState called")
	getCommitmentStateRequestCount.Inc(1)

	softBlock, err := ethHeaderToExecutionBlock(s.bc().CurrentSafeBlock())
	if err != nil {
		log.Error("error finding safe block", err)
		return nil, status.Error(codes.Internal, shared.WrapError(err, "could not locate soft block").Error())
	}
	firmBlock, err := ethHeaderToExecutionBlock(s.bc().CurrentFinalBlock())
	if err != nil {
		log.Error("error finding final block", err)
		return nil, status.Error(codes.Internal, shared.WrapError(err, "could not locate firm block").Error())
	}

	celestiaBlock := s.bc().CurrentBaseCelestiaHeight()

	res := &astriaPb.CommitmentState{
		Soft:               softBlock,
		Firm:               firmBlock,
		BaseCelestiaHeight: celestiaBlock,
	}

	log.Info("GetCommitmentState completed", "soft_height", res.Soft.Number, "firm_height", res.Firm.Number, "base_celestia_height", res.BaseCelestiaHeight)
	getCommitmentStateSuccessCount.Inc(1)
	s.setGetCommitmentStateCalled(true)
	return res, nil
}

// UpdateCommitmentState replaces the whole CommitmentState with a new
// CommitmentState.
func (s *ExecutionServiceServerV1) UpdateCommitmentState(ctx context.Context, req *astriaPb.UpdateCommitmentStateRequest) (*astriaPb.CommitmentState, error) {
	if err := validateStaticCommitmentState(req.CommitmentState); err != nil {
		log.Error("UpdateCommitmentState called with invalid CommitmentState", "err", err)
		return nil, status.Error(codes.InvalidArgument, "CommitmentState is invalid")
	}

	log.Debug("UpdateCommitmentState called", "request_soft_height", req.CommitmentState.Soft.Number, "request_firm_height", req.CommitmentState.Firm.Number)
	updateCommitmentStateRequestCount.Inc(1)
	commitmentUpdateStart := time.Now()
	defer commitmentStateUpdateTimer.UpdateSince(commitmentUpdateStart)

	s.commitmentUpdateLock().Lock()
	defer s.commitmentUpdateLock().Unlock()

	if !s.syncMethodsCalled() {
		return nil, status.Error(codes.PermissionDenied, "Cannot update commitment state until GetGenesisInfo && GetCommitmentState methods are called")
	}

	if s.bc().CurrentBaseCelestiaHeight() > req.CommitmentState.BaseCelestiaHeight {
		errStr := fmt.Sprintf("Base Celestia height cannot be decreased, current_base_celestia_height: %d, new_base_celestia_height: %d", s.bc().CurrentBaseCelestiaHeight(), req.CommitmentState.BaseCelestiaHeight)
		return nil, status.Error(codes.InvalidArgument, errStr)
	}

	softEthHash := common.BytesToHash(req.CommitmentState.Soft.Hash)
	firmEthHash := common.BytesToHash(req.CommitmentState.Firm.Hash)

	// Validate that the firm and soft blocks exist before going further
	softBlock := s.bc().GetBlockByHash(softEthHash)
	if softBlock == nil {
		return nil, status.Error(codes.InvalidArgument, "Soft block specified does not exist")
	}
	firmBlock := s.bc().GetBlockByHash(firmEthHash)
	if firmBlock == nil {
		return nil, status.Error(codes.InvalidArgument, "Firm block specified does not exist")
	}

	currentHead := s.bc().CurrentBlock().Hash()

	// Update the canonical chain to soft block. We must do this before last
	// validation step since there is no way to check if firm block descends from
	// anything but the canonical chain
	if currentHead != softEthHash {
		if _, err := s.bc().SetCanonical(softBlock); err != nil {
			log.Error("failed updating canonical chain to soft block", err)
			return nil, status.Error(codes.Internal, shared.WrapError(err, "Could not update head to safe hash").Error())
		}
	}

	// Once head is updated validate that firm belongs to chain
	rollbackBlock := s.bc().GetBlockByHash(currentHead)
	if s.bc().GetCanonicalHash(firmBlock.NumberU64()) != firmEthHash {
		log.Error("firm block not found in canonical chain defined by soft block, rolling back")

		if _, err := s.bc().SetCanonical(rollbackBlock); err != nil {
			panic("rollback to previous head after failed validation failed")
		}

		return nil, status.Error(codes.InvalidArgument, "soft block in request is not a descendant of the current firmly committed block")
	}

	s.eth().SetSynced()

	// Updating the safe and final after everything validated
	currentSafe := s.bc().CurrentSafeBlock().Hash()
	if currentSafe != softEthHash {
		s.bc().SetSafe(softBlock.Header())
	}

	currentFirm := s.bc().CurrentFinalBlock().Hash()
	if currentFirm != firmEthHash {
		s.bc().SetCelestiaFinalized(firmBlock.Header(), req.CommitmentState.BaseCelestiaHeight)
	}

	log.Info("UpdateCommitmentState completed", "soft_height", softBlock.NumberU64(), "firm_height", firmBlock.NumberU64())
	softCommitmentHeight.Update(int64(softBlock.NumberU64()))
	firmCommitmentHeight.Update(int64(firmBlock.NumberU64()))
	updateCommitmentStateSuccessCount.Inc(1)
	return req.CommitmentState, nil
}

func (s *ExecutionServiceServerV1) getBlockFromIdentifier(identifier *astriaPb.BlockIdentifier) (*astriaPb.Block, error) {
	var header *types.Header

	// Grab the header based on the identifier provided
	switch idType := identifier.Identifier.(type) {
	case *astriaPb.BlockIdentifier_BlockNumber:
		header = s.bc().GetHeaderByNumber(uint64(identifier.GetBlockNumber()))
	case *astriaPb.BlockIdentifier_BlockHash:
		header = s.bc().GetHeaderByHash(common.BytesToHash(identifier.GetBlockHash()))
	default:
		return nil, status.Errorf(codes.InvalidArgument, "identifier has unexpected type %T", idType)
	}

	if header == nil {
		return nil, status.Errorf(codes.NotFound, "Couldn't locate block with identifier %s", identifier.Identifier)
	}

	res, err := ethHeaderToExecutionBlock(header)
	if err != nil {
		// This should never happen since we validate header exists above.
		return nil, status.Error(codes.Internal, shared.WrapError(err, "internal error").Error())
	}

	return res, nil
}

func ethHeaderToExecutionBlock(header *types.Header) (*astriaPb.Block, error) {
	if header == nil {
		return nil, fmt.Errorf("cannot convert nil header to execution block")
	}
	var sequencerHashBytes []byte
	if header.ParentBeaconRoot != nil {
		sequencerHashBytes = header.ParentBeaconRoot.Bytes()
	}
	return &astriaPb.Block{
		Number:          uint32(header.Number.Int64()),
		Hash:            header.Hash().Bytes(),
		ParentBlockHash: header.ParentHash.Bytes(),
		Timestamp: &timestamppb.Timestamp{
			Seconds: int64(header.Time),
		},
		SequencerBlockHash: sequencerHashBytes,
	}, nil
}

<<<<<<< HEAD
func (s *ExecutionServiceServerV1) eth() *eth.Ethereum {
	return s.sharedServiceContainer.Eth()
}

func (s *ExecutionServiceServerV1) bc() *core.BlockChain {
	return s.sharedServiceContainer.Bc()
}

func (s *ExecutionServiceServerV1) setGenesisInfoCalled(value bool) {
	s.sharedServiceContainer.SetGenesisInfoCalled(value)
}

func (s *ExecutionServiceServerV1) setGetCommitmentStateCalled(value bool) {
	s.sharedServiceContainer.SetGetCommitmentStateCalled(value)
}

func (s *ExecutionServiceServerV1) commitmentUpdateLock() *sync.Mutex {
	return s.sharedServiceContainer.CommitmentUpdateLock()
}

func (s *ExecutionServiceServerV1) blockExecutionLock() *sync.Mutex {
	return s.sharedServiceContainer.BlockExecutionLock()
}

func (s *ExecutionServiceServerV1) nextFeeRecipient() common.Address {
	return s.sharedServiceContainer.NextFeeRecipient()
}

func (s *ExecutionServiceServerV1) setNextFeeRecipient(feeRecipient common.Address) {
	s.sharedServiceContainer.SetNextFeeRecipient(feeRecipient)
}

func (s *ExecutionServiceServerV1) syncMethodsCalled() bool {
	return s.sharedServiceContainer.SyncMethodsCalled()
}

func (s *ExecutionServiceServerV1) setAuctioneerAddress(auctioneerAddress string) {
	s.sharedServiceContainer.SetAuctioneerAddress(auctioneerAddress)
}

func (s *ExecutionServiceServerV1) unbundleRollupDataTransactions(txs []*sequencerblockv1.RollupData, height uint64, prevBlockHash []byte) types.Transactions {
	return s.sharedServiceContainer.UnbundleRollupDataTransactions(txs, height, prevBlockHash)
=======
func (s *ExecutionServiceServerV1) syncMethodsCalled() bool {
	return s.genesisInfoCalled && s.getCommitmentStateCalled
>>>>>>> 68bdc95f
}<|MERGE_RESOLUTION|>--- conflicted
+++ resolved
@@ -37,23 +37,7 @@
 	// UnimplementedExecutionServiceServer for forward compatibility
 	astriaGrpc.UnimplementedExecutionServiceServer
 
-<<<<<<< HEAD
 	sharedServiceContainer *shared.SharedServiceContainer
-=======
-	eth *eth.Ethereum
-	bc  *core.BlockChain
-
-	commitmentUpdateLock sync.Mutex // Lock for the forkChoiceUpdated method
-	blockExecutionLock   sync.Mutex // Lock for the NewPayload method
-
-	genesisInfoCalled        bool
-	getCommitmentStateCalled bool
-
-	bridgeAddresses     map[string]*params.AstriaBridgeAddressConfig // astria bridge addess to config for that bridge account
-	bridgeAllowedAssets map[string]struct{}                          // a set of allowed asset IDs structs are left empty
-
-	nextFeeRecipient common.Address // Fee recipient for the next block
->>>>>>> 68bdc95f
 }
 
 var (
@@ -78,91 +62,12 @@
 	commitmentStateUpdateTimer = metrics.GetOrRegisterTimer("astria/execution/commitment", nil)
 )
 
-<<<<<<< HEAD
 func NewExecutionServiceServerV1(sharedServiceContainer *shared.SharedServiceContainer) *ExecutionServiceServerV1 {
 	execServiceServerV1 := &ExecutionServiceServerV1{
 		sharedServiceContainer: sharedServiceContainer,
 	}
 
 	return execServiceServerV1
-=======
-func NewExecutionServiceServerV1(eth *eth.Ethereum) (*ExecutionServiceServerV1, error) {
-	bc := eth.BlockChain()
-
-	if bc.Config().AstriaRollupName == "" {
-		return nil, errors.New("rollup name not set")
-	}
-
-	if bc.Config().AstriaSequencerInitialHeight == 0 {
-		return nil, errors.New("sequencer initial height not set")
-	}
-
-	if bc.Config().AstriaCelestiaInitialHeight == 0 {
-		return nil, errors.New("celestia initial height not set")
-	}
-
-	if bc.Config().AstriaCelestiaHeightVariance == 0 {
-		return nil, errors.New("celestia height variance not set")
-	}
-
-	bridgeAddresses := make(map[string]*params.AstriaBridgeAddressConfig)
-	bridgeAllowedAssets := make(map[string]struct{})
-	if bc.Config().AstriaBridgeAddressConfigs == nil {
-		log.Warn("bridge addresses not set")
-	} else {
-		nativeBridgeSeen := false
-		for _, cfg := range bc.Config().AstriaBridgeAddressConfigs {
-			err := cfg.Validate(bc.Config().AstriaSequencerAddressPrefix)
-			if err != nil {
-				return nil, fmt.Errorf("invalid bridge address config: %w", err)
-			}
-
-			if cfg.Erc20Asset == nil {
-				if nativeBridgeSeen {
-					return nil, errors.New("only one native bridge address is allowed")
-				}
-				nativeBridgeSeen = true
-			}
-
-			if cfg.Erc20Asset != nil && cfg.SenderAddress == (common.Address{}) {
-				return nil, errors.New("astria bridge sender address must be set for bridged ERC20 assets")
-			}
-
-			bridgeCfg := cfg
-			bridgeAddresses[cfg.BridgeAddress] = &bridgeCfg
-			bridgeAllowedAssets[cfg.AssetDenom] = struct{}{}
-			if cfg.Erc20Asset == nil {
-				log.Info("bridge for sequencer native asset initialized", "bridgeAddress", cfg.BridgeAddress, "assetDenom", cfg.AssetDenom)
-			} else {
-				log.Info("bridge for ERC20 asset initialized", "bridgeAddress", cfg.BridgeAddress, "assetDenom", cfg.AssetDenom, "contractAddress", cfg.Erc20Asset.ContractAddress)
-			}
-		}
-	}
-
-	// To decrease compute cost, we identify the next fee recipient at the start
-	// and update it as we execute blocks.
-	nextFeeRecipient := common.Address{}
-	if bc.Config().AstriaFeeCollectors == nil {
-		log.Warn("fee asset collectors not set, assets will be burned")
-	} else {
-		maxHeightCollectorMatch := uint32(0)
-		nextBlock := uint32(bc.CurrentBlock().Number.Int64()) + 1
-		for height, collector := range bc.Config().AstriaFeeCollectors {
-			if height <= nextBlock && height > maxHeightCollectorMatch {
-				maxHeightCollectorMatch = height
-				nextFeeRecipient = collector
-			}
-		}
-	}
-
-	return &ExecutionServiceServerV1{
-		eth:                 eth,
-		bc:                  bc,
-		bridgeAddresses:     bridgeAddresses,
-		bridgeAllowedAssets: bridgeAllowedAssets,
-		nextFeeRecipient:    nextFeeRecipient,
-	}, nil
->>>>>>> 68bdc95f
 }
 
 func (s *ExecutionServiceServerV1) GetGenesisInfo(ctx context.Context, req *astriaPb.GetGenesisInfoRequest) (*astriaPb.GenesisInfo, error) {
@@ -264,39 +169,17 @@
 	}
 
 	// the height that this block will be at
-<<<<<<< HEAD
 	height := s.bc().CurrentBlock().Number.Uint64() + 1
 	blockTimestamp := uint64(req.GetTimestamp().GetSeconds())
 	var sequencerHashRef *common.Hash
 	if s.bc().Config().IsCancun(big.NewInt(int64(height)), blockTimestamp) {
 		if req.SequencerBlockHash == nil {
 			return nil, status.Error(codes.InvalidArgument, "Sequencer block hash must be set for Cancun block")
-=======
-	height := s.bc.CurrentBlock().Number.Uint64() + 1
-	blockTimestamp := uint64(req.GetTimestamp().GetSeconds())
-	var sequencerHashRef *common.Hash
-	if s.bc.Config().IsCancun(big.NewInt(int64(height)), blockTimestamp) {
-		if req.SequencerBlockHash == nil {
-			return nil, status.Error(codes.InvalidArgument, "Sequencer block hash must be set for Cancun block")
 		}
 		sequencerHash := common.BytesToHash(req.SequencerBlockHash)
 		sequencerHashRef = &sequencerHash
 	}
 
-	txsToProcess := types.Transactions{}
-	for _, tx := range req.Transactions {
-		unmarshalledTx, err := validateAndUnmarshalSequencerTx(height, tx, s.bridgeAddresses, s.bridgeAllowedAssets)
-		if err != nil {
-			log.Debug("failed to validate sequencer tx, ignoring", "tx", tx, "err", err)
-			continue
->>>>>>> 68bdc95f
-		}
-		sequencerHash := common.BytesToHash(req.SequencerBlockHash)
-		sequencerHashRef = &sequencerHash
-	}
-
-	addressPrefix := s.bc().Config().AstriaSequencerAddressPrefix
-
 	txsToProcess := s.unbundleRollupDataTransactions(req.Transactions, height, prevHeadHash.Bytes())
 
 	// This set of ordered TXs on the TxPool is has been configured to be used by
@@ -305,7 +188,6 @@
 
 	// Build a payload to add to the chain
 	payloadAttributes := &miner.BuildPayloadArgs{
-<<<<<<< HEAD
 		Parent:                prevHeadHash,
 		Timestamp:             uint64(req.GetTimestamp().GetSeconds()),
 		Random:                common.Hash{},
@@ -314,16 +196,7 @@
 		IsOptimisticExecution: false,
 		BeaconRoot:            sequencerHashRef,
 	}
-	payload, err := s.eth().Miner().BuildPayload(payloadAttributes)
-=======
-		Parent:       prevHeadHash,
-		Timestamp:    uint64(req.GetTimestamp().GetSeconds()),
-		Random:       common.Hash{},
-		FeeRecipient: s.nextFeeRecipient,
-		BeaconRoot:   sequencerHashRef,
-	}
-	payload, err := s.eth.Miner().BuildPayload(payloadAttributes, false)
->>>>>>> 68bdc95f
+	payload, err := s.eth().Miner().BuildPayload(payloadAttributes, false)
 	if err != nil {
 		log.Error("failed to build payload", "err", err)
 		return nil, status.Errorf(codes.InvalidArgument, shared.WrapError(err, "Could not build block with provided txs").Error())
@@ -331,20 +204,12 @@
 
 	// call blockchain.InsertChain to actually execute and write the blocks to
 	// state
-<<<<<<< HEAD
-	block, err := engine.ExecutableDataToBlock(*payload.Resolve().ExecutionPayload, nil, sequencerHashRef)
-=======
 	block, err := engine.ExecutableDataToBlock(*payload.Resolve().ExecutionPayload, nil, sequencerHashRef, nil)
->>>>>>> 68bdc95f
 	if err != nil {
 		log.Error("failed to convert executable data to block", err)
 		return nil, status.Error(codes.Internal, shared.WrapError(err, "failed to convert executable data to block").Error())
 	}
-<<<<<<< HEAD
-	err = s.bc().InsertBlockWithoutSetHead(block)
-=======
-	_, err = s.bc.InsertBlockWithoutSetHead(block, false)
->>>>>>> 68bdc95f
+	_, err = s.bc().InsertBlockWithoutSetHead(block, false)
 	if err != nil {
 		log.Error("failed to insert block to chain", "hash", block.Hash(), "prevHash", req.PrevBlockHash, "err", err)
 		return nil, status.Error(codes.Internal, shared.WrapError(err, "failed to insert block to chain").Error())
@@ -360,7 +225,7 @@
 	}
 
 	if address, ok := s.bc().Config().AstriaAuctioneerAddresses[res.Number+1]; ok {
-		if err := shared.ValidateBech32mAddress(address, addressPrefix); err != nil {
+		if err := shared.ValidateBech32mAddress(address, s.bc().Config().AstriaSequencerAddressPrefix); err != nil {
 			log.Error("auctioneer address is not a valid bech32 address", "block", res.Number+1, "address", address)
 		}
 
@@ -530,7 +395,6 @@
 	}, nil
 }
 
-<<<<<<< HEAD
 func (s *ExecutionServiceServerV1) eth() *eth.Ethereum {
 	return s.sharedServiceContainer.Eth()
 }
@@ -573,8 +437,4 @@
 
 func (s *ExecutionServiceServerV1) unbundleRollupDataTransactions(txs []*sequencerblockv1.RollupData, height uint64, prevBlockHash []byte) types.Transactions {
 	return s.sharedServiceContainer.UnbundleRollupDataTransactions(txs, height, prevBlockHash)
-=======
-func (s *ExecutionServiceServerV1) syncMethodsCalled() bool {
-	return s.genesisInfoCalled && s.getCommitmentStateCalled
->>>>>>> 68bdc95f
 }