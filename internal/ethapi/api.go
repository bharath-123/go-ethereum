// Copyright 2015 The go-ethereum Authors
// This file is part of the go-ethereum library.
//
// The go-ethereum library is free software: you can redistribute it and/or modify
// it under the terms of the GNU Lesser General Public License as published by
// the Free Software Foundation, either version 3 of the License, or
// (at your option) any later version.
//
// The go-ethereum library is distributed in the hope that it will be useful,
// but WITHOUT ANY WARRANTY; without even the implied warranty of
// MERCHANTABILITY or FITNESS FOR A PARTICULAR PURPOSE. See the
// GNU Lesser General Public License for more details.
//
// You should have received a copy of the GNU Lesser General Public License
// along with the go-ethereum library. If not, see <http://www.gnu.org/licenses/>.

package ethapi

import (
	"context"
	"encoding/hex"
	"errors"
	"fmt"
	"maps"
	gomath "math"
	"math/big"
	"strings"
	"time"

	"github.com/davecgh/go-spew/spew"
	"github.com/holiman/uint256"
	"github.com/tyler-smith/go-bip39"

	"github.com/ethereum/go-ethereum/accounts"
<<<<<<< HEAD
	"github.com/ethereum/go-ethereum/accounts/keystore"
	"github.com/ethereum/go-ethereum/accounts/scwallet"
=======
>>>>>>> eb00f169
	"github.com/ethereum/go-ethereum/common"
	"github.com/ethereum/go-ethereum/common/hexutil"
	"github.com/ethereum/go-ethereum/common/math"
	"github.com/ethereum/go-ethereum/consensus"
	"github.com/ethereum/go-ethereum/consensus/misc/eip1559"
	"github.com/ethereum/go-ethereum/core"
	"github.com/ethereum/go-ethereum/core/state"
	"github.com/ethereum/go-ethereum/core/tracing"
	"github.com/ethereum/go-ethereum/core/types"
	"github.com/ethereum/go-ethereum/core/vm"
	"github.com/ethereum/go-ethereum/crypto"
	"github.com/ethereum/go-ethereum/eth/gasestimator"
	"github.com/ethereum/go-ethereum/eth/tracers/logger"
	"github.com/ethereum/go-ethereum/log"
	"github.com/ethereum/go-ethereum/p2p"
	"github.com/ethereum/go-ethereum/params"
	"github.com/ethereum/go-ethereum/rlp"
	"github.com/ethereum/go-ethereum/rpc"
	"github.com/ethereum/go-ethereum/trie"
<<<<<<< HEAD
=======
	"github.com/holiman/uint256"
>>>>>>> eb00f169
)

// estimateGasErrorRatio is the amount of overestimation eth_estimateGas is
// allowed to produce in order to speed up calculations.
const estimateGasErrorRatio = 0.015

<<<<<<< HEAD
var errBlobTxNotSupported = errors.New("blob transactions not supported")
var errDepositTxNotSupported = errors.New("deposit transactions not supported")
=======
var errBlobTxNotSupported = errors.New("signing blob transactions not supported")
>>>>>>> eb00f169

// EthereumAPI provides an API to access Ethereum related information.
type EthereumAPI struct {
	b Backend
}

// NewEthereumAPI creates a new Ethereum protocol API.
func NewEthereumAPI(b Backend) *EthereumAPI {
	return &EthereumAPI{b}
}

// GasPrice returns a suggestion for a gas price for legacy transactions.
func (api *EthereumAPI) GasPrice(ctx context.Context) (*hexutil.Big, error) {
	tipcap, err := api.b.SuggestGasTipCap(ctx)
	if err != nil {
		return nil, err
	}
	if head := api.b.CurrentHeader(); head.BaseFee != nil {
		tipcap.Add(tipcap, head.BaseFee)
	}
	return (*hexutil.Big)(tipcap), err
}

// MaxPriorityFeePerGas returns a suggestion for a gas tip cap for dynamic fee transactions.
func (api *EthereumAPI) MaxPriorityFeePerGas(ctx context.Context) (*hexutil.Big, error) {
	tipcap, err := api.b.SuggestGasTipCap(ctx)
	if err != nil {
		return nil, err
	}
	return (*hexutil.Big)(tipcap), err
}

type feeHistoryResult struct {
	OldestBlock      *hexutil.Big     `json:"oldestBlock"`
	Reward           [][]*hexutil.Big `json:"reward,omitempty"`
	BaseFee          []*hexutil.Big   `json:"baseFeePerGas,omitempty"`
	GasUsedRatio     []float64        `json:"gasUsedRatio"`
	BlobBaseFee      []*hexutil.Big   `json:"baseFeePerBlobGas,omitempty"`
	BlobGasUsedRatio []float64        `json:"blobGasUsedRatio,omitempty"`
}

// FeeHistory returns the fee market history.
<<<<<<< HEAD
func (s *EthereumAPI) FeeHistory(ctx context.Context, blockCount math.HexOrDecimal64, lastBlock rpc.BlockNumber, rewardPercentiles []float64) (*feeHistoryResult, error) {
	oldest, reward, baseFee, gasUsed, blobBaseFee, blobGasUsed, err := s.b.FeeHistory(ctx, uint64(blockCount), lastBlock, rewardPercentiles)
=======
func (api *EthereumAPI) FeeHistory(ctx context.Context, blockCount math.HexOrDecimal64, lastBlock rpc.BlockNumber, rewardPercentiles []float64) (*feeHistoryResult, error) {
	oldest, reward, baseFee, gasUsed, blobBaseFee, blobGasUsed, err := api.b.FeeHistory(ctx, uint64(blockCount), lastBlock, rewardPercentiles)
>>>>>>> eb00f169
	if err != nil {
		return nil, err
	}
	results := &feeHistoryResult{
		OldestBlock:  (*hexutil.Big)(oldest),
		GasUsedRatio: gasUsed,
	}
	if reward != nil {
		results.Reward = make([][]*hexutil.Big, len(reward))
		for i, w := range reward {
			results.Reward[i] = make([]*hexutil.Big, len(w))
			for j, v := range w {
				results.Reward[i][j] = (*hexutil.Big)(v)
			}
		}
	}
	if baseFee != nil {
		results.BaseFee = make([]*hexutil.Big, len(baseFee))
		for i, v := range baseFee {
			results.BaseFee[i] = (*hexutil.Big)(v)
		}
	}
	if blobBaseFee != nil {
		results.BlobBaseFee = make([]*hexutil.Big, len(blobBaseFee))
		for i, v := range blobBaseFee {
			results.BlobBaseFee[i] = (*hexutil.Big)(v)
		}
	}
	if blobGasUsed != nil {
		results.BlobGasUsedRatio = blobGasUsed
	}
	return results, nil
}

// BlobBaseFee returns the base fee for blob gas at the current head.
<<<<<<< HEAD
func (s *EthereumAPI) BlobBaseFee(ctx context.Context) *hexutil.Big {
	return (*hexutil.Big)(s.b.BlobBaseFee(ctx))
=======
func (api *EthereumAPI) BlobBaseFee(ctx context.Context) *hexutil.Big {
	return (*hexutil.Big)(api.b.BlobBaseFee(ctx))
>>>>>>> eb00f169
}

// Syncing returns false in case the node is currently not syncing with the network. It can be up-to-date or has not
// yet received the latest block headers from its peers. In case it is synchronizing:
// - startingBlock: block number this node started to synchronize from
// - currentBlock:  block number this node is currently importing
// - highestBlock:  block number of the highest block header this node has received from peers
// - pulledStates:  number of state entries processed until now
// - knownStates:   number of known state entries that still need to be pulled
func (api *EthereumAPI) Syncing() (interface{}, error) {
	progress := api.b.SyncProgress()

	// Return not syncing if the synchronisation already completed
	if progress.Done() {
		return false, nil
	}
	// Otherwise gather the block sync stats
	return map[string]interface{}{
		"startingBlock":          hexutil.Uint64(progress.StartingBlock),
		"currentBlock":           hexutil.Uint64(progress.CurrentBlock),
		"highestBlock":           hexutil.Uint64(progress.HighestBlock),
		"syncedAccounts":         hexutil.Uint64(progress.SyncedAccounts),
		"syncedAccountBytes":     hexutil.Uint64(progress.SyncedAccountBytes),
		"syncedBytecodes":        hexutil.Uint64(progress.SyncedBytecodes),
		"syncedBytecodeBytes":    hexutil.Uint64(progress.SyncedBytecodeBytes),
		"syncedStorage":          hexutil.Uint64(progress.SyncedStorage),
		"syncedStorageBytes":     hexutil.Uint64(progress.SyncedStorageBytes),
		"healedTrienodes":        hexutil.Uint64(progress.HealedTrienodes),
		"healedTrienodeBytes":    hexutil.Uint64(progress.HealedTrienodeBytes),
		"healedBytecodes":        hexutil.Uint64(progress.HealedBytecodes),
		"healedBytecodeBytes":    hexutil.Uint64(progress.HealedBytecodeBytes),
		"healingTrienodes":       hexutil.Uint64(progress.HealingTrienodes),
		"healingBytecode":        hexutil.Uint64(progress.HealingBytecode),
		"txIndexFinishedBlocks":  hexutil.Uint64(progress.TxIndexFinishedBlocks),
		"txIndexRemainingBlocks": hexutil.Uint64(progress.TxIndexRemainingBlocks),
	}, nil
}

// TxPoolAPI offers and API for the transaction pool. It only operates on data that is non-confidential.
type TxPoolAPI struct {
	b Backend
}

// NewTxPoolAPI creates a new tx pool service that gives information about the transaction pool.
func NewTxPoolAPI(b Backend) *TxPoolAPI {
	return &TxPoolAPI{b}
}

// Content returns the transactions contained within the transaction pool.
func (api *TxPoolAPI) Content() map[string]map[string]map[string]*RPCTransaction {
	content := map[string]map[string]map[string]*RPCTransaction{
		"pending": make(map[string]map[string]*RPCTransaction),
		"queued":  make(map[string]map[string]*RPCTransaction),
	}
	pending, queue := api.b.TxPoolContent()
	curHeader := api.b.CurrentHeader()
	// Flatten the pending transactions
	for account, txs := range pending {
		dump := make(map[string]*RPCTransaction)
		for _, tx := range txs {
			dump[fmt.Sprintf("%d", tx.Nonce())] = NewRPCPendingTransaction(tx, curHeader, api.b.ChainConfig())
		}
		content["pending"][account.Hex()] = dump
	}
	// Flatten the queued transactions
	for account, txs := range queue {
		dump := make(map[string]*RPCTransaction)
		for _, tx := range txs {
			dump[fmt.Sprintf("%d", tx.Nonce())] = NewRPCPendingTransaction(tx, curHeader, api.b.ChainConfig())
		}
		content["queued"][account.Hex()] = dump
	}
	return content
}

// ContentFrom returns the transactions contained within the transaction pool.
func (api *TxPoolAPI) ContentFrom(addr common.Address) map[string]map[string]*RPCTransaction {
	content := make(map[string]map[string]*RPCTransaction, 2)
	pending, queue := api.b.TxPoolContentFrom(addr)
	curHeader := api.b.CurrentHeader()

	// Build the pending transactions
	dump := make(map[string]*RPCTransaction, len(pending))
	for _, tx := range pending {
		dump[fmt.Sprintf("%d", tx.Nonce())] = NewRPCPendingTransaction(tx, curHeader, api.b.ChainConfig())
	}
	content["pending"] = dump

	// Build the queued transactions
	dump = make(map[string]*RPCTransaction, len(queue))
	for _, tx := range queue {
		dump[fmt.Sprintf("%d", tx.Nonce())] = NewRPCPendingTransaction(tx, curHeader, api.b.ChainConfig())
	}
	content["queued"] = dump

	return content
}

// Status returns the number of pending and queued transaction in the pool.
func (api *TxPoolAPI) Status() map[string]hexutil.Uint {
	pending, queue := api.b.Stats()
	return map[string]hexutil.Uint{
		"pending": hexutil.Uint(pending),
		"queued":  hexutil.Uint(queue),
	}
}

// Inspect retrieves the content of the transaction pool and flattens it into an
// easily inspectable list.
func (api *TxPoolAPI) Inspect() map[string]map[string]map[string]string {
	content := map[string]map[string]map[string]string{
		"pending": make(map[string]map[string]string),
		"queued":  make(map[string]map[string]string),
	}
	pending, queue := api.b.TxPoolContent()

	// Define a formatter to flatten a transaction into a string
	var format = func(tx *types.Transaction) string {
		if to := tx.To(); to != nil {
			return fmt.Sprintf("%s: %v wei + %v gas × %v wei", tx.To().Hex(), tx.Value(), tx.Gas(), tx.GasPrice())
		}
		return fmt.Sprintf("contract creation: %v wei + %v gas × %v wei", tx.Value(), tx.Gas(), tx.GasPrice())
	}
	// Flatten the pending transactions
	for account, txs := range pending {
		dump := make(map[string]string)
		for _, tx := range txs {
			dump[fmt.Sprintf("%d", tx.Nonce())] = format(tx)
		}
		content["pending"][account.Hex()] = dump
	}
	// Flatten the queued transactions
	for account, txs := range queue {
		dump := make(map[string]string)
		for _, tx := range txs {
			dump[fmt.Sprintf("%d", tx.Nonce())] = format(tx)
		}
		content["queued"][account.Hex()] = dump
	}
	return content
}

// EthereumAccountAPI provides an API to access accounts managed by this node.
// It offers only methods that can retrieve accounts.
type EthereumAccountAPI struct {
	am *accounts.Manager
}

// NewEthereumAccountAPI creates a new EthereumAccountAPI.
func NewEthereumAccountAPI(am *accounts.Manager) *EthereumAccountAPI {
	return &EthereumAccountAPI{am: am}
}

// Accounts returns the collection of accounts this node manages.
<<<<<<< HEAD
func (s *EthereumAccountAPI) Accounts() []common.Address {
	return s.am.Accounts()
}

// PersonalAccountAPI provides an API to access accounts managed by this node.
// It offers methods to create, (un)lock en list accounts. Some methods accept
// passwords and are therefore considered private by default.
type PersonalAccountAPI struct {
	am        *accounts.Manager
	nonceLock *AddrLocker
	b         Backend
}

// NewPersonalAccountAPI creates a new PersonalAccountAPI.
func NewPersonalAccountAPI(b Backend, nonceLock *AddrLocker) *PersonalAccountAPI {
	return &PersonalAccountAPI{
		am:        b.AccountManager(),
		nonceLock: nonceLock,
		b:         b,
	}
}

// ListAccounts will return a list of addresses for accounts this node manages.
func (s *PersonalAccountAPI) ListAccounts() []common.Address {
	return s.am.Accounts()
}

// rawWallet is a JSON representation of an accounts.Wallet interface, with its
// data contents extracted into plain fields.
type rawWallet struct {
	URL      string             `json:"url"`
	Status   string             `json:"status"`
	Failure  string             `json:"failure,omitempty"`
	Accounts []accounts.Account `json:"accounts,omitempty"`
}

// ListWallets will return a list of wallets this node manages.
func (s *PersonalAccountAPI) ListWallets() []rawWallet {
	wallets := make([]rawWallet, 0) // return [] instead of nil if empty
	for _, wallet := range s.am.Wallets() {
		status, failure := wallet.Status()

		raw := rawWallet{
			URL:      wallet.URL().String(),
			Status:   status,
			Accounts: wallet.Accounts(),
		}
		if failure != nil {
			raw.Failure = failure.Error()
		}
		wallets = append(wallets, raw)
	}
	return wallets
}

// OpenWallet initiates a hardware wallet opening procedure, establishing a USB
// connection and attempting to authenticate via the provided passphrase. Note,
// the method may return an extra challenge requiring a second open (e.g. the
// Trezor PIN matrix challenge).
func (s *PersonalAccountAPI) OpenWallet(url string, passphrase *string) error {
	wallet, err := s.am.Wallet(url)
	if err != nil {
		return err
	}
	pass := ""
	if passphrase != nil {
		pass = *passphrase
	}
	return wallet.Open(pass)
}

// DeriveAccount requests an HD wallet to derive a new account, optionally pinning
// it for later reuse.
func (s *PersonalAccountAPI) DeriveAccount(url string, path string, pin *bool) (accounts.Account, error) {
	wallet, err := s.am.Wallet(url)
	if err != nil {
		return accounts.Account{}, err
	}
	derivPath, err := accounts.ParseDerivationPath(path)
	if err != nil {
		return accounts.Account{}, err
	}
	if pin == nil {
		pin = new(bool)
	}
	return wallet.Derive(derivPath, *pin)
}

// NewAccount will create a new account and returns the address for the new account.
func (s *PersonalAccountAPI) NewAccount(password string) (common.AddressEIP55, error) {
	ks, err := fetchKeystore(s.am)
	if err != nil {
		return common.AddressEIP55{}, err
	}
	acc, err := ks.NewAccount(password)
	if err == nil {
		addrEIP55 := common.AddressEIP55(acc.Address)
		log.Info("Your new key was generated", "address", addrEIP55.String())
		log.Warn("Please backup your key file!", "path", acc.URL.Path)
		log.Warn("Please remember your password!")
		return addrEIP55, nil
	}
	return common.AddressEIP55{}, err
}

// fetchKeystore retrieves the encrypted keystore from the account manager.
func fetchKeystore(am *accounts.Manager) (*keystore.KeyStore, error) {
	if ks := am.Backends(keystore.KeyStoreType); len(ks) > 0 {
		return ks[0].(*keystore.KeyStore), nil
	}
	return nil, errors.New("local keystore not used")
}

// ImportRawKey stores the given hex encoded ECDSA key into the key directory,
// encrypting it with the passphrase.
func (s *PersonalAccountAPI) ImportRawKey(privkey string, password string) (common.Address, error) {
	key, err := crypto.HexToECDSA(privkey)
	if err != nil {
		return common.Address{}, err
	}
	ks, err := fetchKeystore(s.am)
	if err != nil {
		return common.Address{}, err
	}
	acc, err := ks.ImportECDSA(key, password)
	return acc.Address, err
}

// UnlockAccount will unlock the account associated with the given address with
// the given password for duration seconds. If duration is nil it will use a
// default of 300 seconds. It returns an indication if the account was unlocked.
func (s *PersonalAccountAPI) UnlockAccount(ctx context.Context, addr common.Address, password string, duration *uint64) (bool, error) {
	// When the API is exposed by external RPC(http, ws etc), unless the user
	// explicitly specifies to allow the insecure account unlocking, otherwise
	// it is disabled.
	if s.b.ExtRPCEnabled() && !s.b.AccountManager().Config().InsecureUnlockAllowed {
		return false, errors.New("account unlock with HTTP access is forbidden")
	}

	const max = uint64(time.Duration(math.MaxInt64) / time.Second)
	var d time.Duration
	if duration == nil {
		d = 300 * time.Second
	} else if *duration > max {
		return false, errors.New("unlock duration too large")
	} else {
		d = time.Duration(*duration) * time.Second
	}
	ks, err := fetchKeystore(s.am)
	if err != nil {
		return false, err
	}
	err = ks.TimedUnlock(accounts.Account{Address: addr}, password, d)
	if err != nil {
		log.Warn("Failed account unlock attempt", "address", addr, "err", err)
	}
	return err == nil, err
}

// LockAccount will lock the account associated with the given address when it's unlocked.
func (s *PersonalAccountAPI) LockAccount(addr common.Address) bool {
	if ks, err := fetchKeystore(s.am); err == nil {
		return ks.Lock(addr) == nil
	}
	return false
}

// signTransaction sets defaults and signs the given transaction
// NOTE: the caller needs to ensure that the nonceLock is held, if applicable,
// and release it after the transaction has been submitted to the tx pool
func (s *PersonalAccountAPI) signTransaction(ctx context.Context, args *TransactionArgs, passwd string) (*types.Transaction, error) {
	// Look up the wallet containing the requested signer
	account := accounts.Account{Address: args.from()}
	wallet, err := s.am.Find(account)
	if err != nil {
		return nil, err
	}
	// Set some sanity defaults and terminate on failure
	if err := args.setDefaults(ctx, s.b, false); err != nil {
		return nil, err
	}
	// Assemble the transaction and sign with the wallet
	tx := args.ToTransaction()

	return wallet.SignTxWithPassphrase(account, passwd, tx, s.b.ChainConfig().ChainID)
}

// SendTransaction will create a transaction from the given arguments and
// tries to sign it with the key associated with args.From. If the given
// passwd isn't able to decrypt the key it fails.
func (s *PersonalAccountAPI) SendTransaction(ctx context.Context, args TransactionArgs, passwd string) (common.Hash, error) {
	if args.Nonce == nil {
		// Hold the mutex around signing to prevent concurrent assignment of
		// the same nonce to multiple accounts.
		s.nonceLock.LockAddr(args.from())
		defer s.nonceLock.UnlockAddr(args.from())
	}
	if args.IsEIP4844() {
		return common.Hash{}, errBlobTxNotSupported
	}
	signed, err := s.signTransaction(ctx, &args, passwd)
	if err != nil {
		log.Warn("Failed transaction send attempt", "from", args.from(), "to", args.To, "value", args.Value.ToInt(), "err", err)
		return common.Hash{}, err
	}
	return SubmitTransaction(ctx, s.b, signed)
}

// SignTransaction will create a transaction from the given arguments and
// tries to sign it with the key associated with args.From. If the given passwd isn't
// able to decrypt the key it fails. The transaction is returned in RLP-form, not broadcast
// to other nodes
func (s *PersonalAccountAPI) SignTransaction(ctx context.Context, args TransactionArgs, passwd string) (*SignTransactionResult, error) {
	// No need to obtain the noncelock mutex, since we won't be sending this
	// tx into the transaction pool, but right back to the user
	if args.From == nil {
		return nil, errors.New("sender not specified")
	}
	if args.Gas == nil {
		return nil, errors.New("gas not specified")
	}
	if args.GasPrice == nil && (args.MaxFeePerGas == nil || args.MaxPriorityFeePerGas == nil) {
		return nil, errors.New("missing gasPrice or maxFeePerGas/maxPriorityFeePerGas")
	}
	if args.IsEIP4844() {
		return nil, errBlobTxNotSupported
	}
	if args.Nonce == nil {
		return nil, errors.New("nonce not specified")
	}
	// Before actually signing the transaction, ensure the transaction fee is reasonable.
	tx := args.ToTransaction()
	if err := checkTxFee(tx.GasPrice(), tx.Gas(), s.b.RPCTxFeeCap()); err != nil {
		return nil, err
	}
	signed, err := s.signTransaction(ctx, &args, passwd)
	if err != nil {
		log.Warn("Failed transaction sign attempt", "from", args.from(), "to", args.To, "value", args.Value.ToInt(), "err", err)
		return nil, err
	}
	data, err := signed.MarshalBinary()
	if err != nil {
		return nil, err
	}
	return &SignTransactionResult{data, signed}, nil
}

// Sign calculates an Ethereum ECDSA signature for:
// keccak256("\x19Ethereum Signed Message:\n" + len(message) + message))
//
// Note, the produced signature conforms to the secp256k1 curve R, S and V values,
// where the V value will be 27 or 28 for legacy reasons.
//
// The key used to calculate the signature is decrypted with the given password.
//
// https://geth.ethereum.org/docs/interacting-with-geth/rpc/ns-personal#personal-sign
func (s *PersonalAccountAPI) Sign(ctx context.Context, data hexutil.Bytes, addr common.Address, passwd string) (hexutil.Bytes, error) {
	// Look up the wallet containing the requested signer
	account := accounts.Account{Address: addr}

	wallet, err := s.b.AccountManager().Find(account)
	if err != nil {
		return nil, err
	}
	// Assemble sign the data with the wallet
	signature, err := wallet.SignTextWithPassphrase(account, passwd, data)
	if err != nil {
		log.Warn("Failed data sign attempt", "address", addr, "err", err)
		return nil, err
	}
	signature[crypto.RecoveryIDOffset] += 27 // Transform V from 0/1 to 27/28 according to the yellow paper
	return signature, nil
}

// EcRecover returns the address for the account that was used to create the signature.
// Note, this function is compatible with eth_sign and personal_sign. As such it recovers
// the address of:
// hash = keccak256("\x19Ethereum Signed Message:\n"${message length}${message})
// addr = ecrecover(hash, signature)
//
// Note, the signature must conform to the secp256k1 curve R, S and V values, where
// the V value must be 27 or 28 for legacy reasons.
//
// https://geth.ethereum.org/docs/interacting-with-geth/rpc/ns-personal#personal-ecrecover
func (s *PersonalAccountAPI) EcRecover(ctx context.Context, data, sig hexutil.Bytes) (common.Address, error) {
	if len(sig) != crypto.SignatureLength {
		return common.Address{}, fmt.Errorf("signature must be %d bytes long", crypto.SignatureLength)
	}
	if sig[crypto.RecoveryIDOffset] != 27 && sig[crypto.RecoveryIDOffset] != 28 {
		return common.Address{}, errors.New("invalid Ethereum signature (V is not 27 or 28)")
	}
	sig[crypto.RecoveryIDOffset] -= 27 // Transform yellow paper V from 27/28 to 0/1

	rpk, err := crypto.SigToPub(accounts.TextHash(data), sig)
	if err != nil {
		return common.Address{}, err
	}
	return crypto.PubkeyToAddress(*rpk), nil
}

// InitializeWallet initializes a new wallet at the provided URL, by generating and returning a new private key.
func (s *PersonalAccountAPI) InitializeWallet(ctx context.Context, url string) (string, error) {
	wallet, err := s.am.Wallet(url)
	if err != nil {
		return "", err
	}

	entropy, err := bip39.NewEntropy(256)
	if err != nil {
		return "", err
	}

	mnemonic, err := bip39.NewMnemonic(entropy)
	if err != nil {
		return "", err
	}

	seed := bip39.NewSeed(mnemonic, "")

	switch wallet := wallet.(type) {
	case *scwallet.Wallet:
		return mnemonic, wallet.Initialize(seed)
	default:
		return "", errors.New("specified wallet does not support initialization")
	}
}

// Unpair deletes a pairing between wallet and geth.
func (s *PersonalAccountAPI) Unpair(ctx context.Context, url string, pin string) error {
	wallet, err := s.am.Wallet(url)
	if err != nil {
		return err
	}

	switch wallet := wallet.(type) {
	case *scwallet.Wallet:
		return wallet.Unpair([]byte(pin))
	default:
		return errors.New("specified wallet does not support pairing")
	}
=======
func (api *EthereumAccountAPI) Accounts() []common.Address {
	return api.am.Accounts()
>>>>>>> eb00f169
}

// BlockChainAPI provides an API to access Ethereum blockchain data.
type BlockChainAPI struct {
	b Backend
}

// NewBlockChainAPI creates a new Ethereum blockchain API.
func NewBlockChainAPI(b Backend) *BlockChainAPI {
	return &BlockChainAPI{b}
}

// ChainId is the EIP-155 replay-protection chain id for the current Ethereum chain config.
//
// Note, this method does not conform to EIP-695 because the configured chain ID is always
// returned, regardless of the current head block. We used to return an error when the chain
// wasn't synced up to a block where EIP-155 is enabled, but this behavior caused issues
// in CL clients.
func (api *BlockChainAPI) ChainId() *hexutil.Big {
	return (*hexutil.Big)(api.b.ChainConfig().ChainID)
}

// BlockNumber returns the block number of the chain head.
func (api *BlockChainAPI) BlockNumber() hexutil.Uint64 {
	header, _ := api.b.HeaderByNumber(context.Background(), rpc.LatestBlockNumber) // latest header should always be available
	return hexutil.Uint64(header.Number.Uint64())
}

// GetBalance returns the amount of wei for the given address in the state of the
// given block number. The rpc.LatestBlockNumber and rpc.PendingBlockNumber meta
// block numbers are also allowed.
func (api *BlockChainAPI) GetBalance(ctx context.Context, address common.Address, blockNrOrHash rpc.BlockNumberOrHash) (*hexutil.Big, error) {
	state, _, err := api.b.StateAndHeaderByNumberOrHash(ctx, blockNrOrHash)
	if state == nil || err != nil {
		return nil, err
	}
	b := state.GetBalance(address).ToBig()
	return (*hexutil.Big)(b), state.Error()
}

// AccountResult structs for GetProof
type AccountResult struct {
	Address      common.Address  `json:"address"`
	AccountProof []string        `json:"accountProof"`
	Balance      *hexutil.Big    `json:"balance"`
	CodeHash     common.Hash     `json:"codeHash"`
	Nonce        hexutil.Uint64  `json:"nonce"`
	StorageHash  common.Hash     `json:"storageHash"`
	StorageProof []StorageResult `json:"storageProof"`
}

type StorageResult struct {
	Key   string       `json:"key"`
	Value *hexutil.Big `json:"value"`
	Proof []string     `json:"proof"`
}

// proofList implements ethdb.KeyValueWriter and collects the proofs as
// hex-strings for delivery to rpc-caller.
type proofList []string

func (n *proofList) Put(key []byte, value []byte) error {
	*n = append(*n, hexutil.Encode(value))
	return nil
}

func (n *proofList) Delete(key []byte) error {
	panic("not supported")
}

// GetProof returns the Merkle-proof for a given account and optionally some storage keys.
func (api *BlockChainAPI) GetProof(ctx context.Context, address common.Address, storageKeys []string, blockNrOrHash rpc.BlockNumberOrHash) (*AccountResult, error) {
	var (
		keys         = make([]common.Hash, len(storageKeys))
		keyLengths   = make([]int, len(storageKeys))
		storageProof = make([]StorageResult, len(storageKeys))
	)
	// Deserialize all keys. This prevents state access on invalid input.
	for i, hexKey := range storageKeys {
		var err error
		keys[i], keyLengths[i], err = decodeHash(hexKey)
		if err != nil {
			return nil, err
		}
	}
	statedb, header, err := api.b.StateAndHeaderByNumberOrHash(ctx, blockNrOrHash)
	if statedb == nil || err != nil {
		return nil, err
	}
	codeHash := statedb.GetCodeHash(address)
	storageRoot := statedb.GetStorageRoot(address)

	if len(keys) > 0 {
		var storageTrie state.Trie
		if storageRoot != types.EmptyRootHash && storageRoot != (common.Hash{}) {
			id := trie.StorageTrieID(header.Root, crypto.Keccak256Hash(address.Bytes()), storageRoot)
			st, err := trie.NewStateTrie(id, statedb.Database().TrieDB())
			if err != nil {
				return nil, err
			}
			storageTrie = st
		}
		// Create the proofs for the storageKeys.
		for i, key := range keys {
			// Output key encoding is a bit special: if the input was a 32-byte hash, it is
			// returned as such. Otherwise, we apply the QUANTITY encoding mandated by the
			// JSON-RPC spec for getProof. This behavior exists to preserve backwards
			// compatibility with older client versions.
			var outputKey string
			if keyLengths[i] != 32 {
				outputKey = hexutil.EncodeBig(key.Big())
			} else {
				outputKey = hexutil.Encode(key[:])
			}
			if storageTrie == nil {
				storageProof[i] = StorageResult{outputKey, &hexutil.Big{}, []string{}}
				continue
			}
			var proof proofList
			if err := storageTrie.Prove(crypto.Keccak256(key.Bytes()), &proof); err != nil {
				return nil, err
			}
			value := (*hexutil.Big)(statedb.GetState(address, key).Big())
			storageProof[i] = StorageResult{outputKey, value, proof}
		}
	}
	// Create the accountProof.
	tr, err := trie.NewStateTrie(trie.StateTrieID(header.Root), statedb.Database().TrieDB())
	if err != nil {
		return nil, err
	}
	var accountProof proofList
	if err := tr.Prove(crypto.Keccak256(address.Bytes()), &accountProof); err != nil {
		return nil, err
	}
	balance := statedb.GetBalance(address).ToBig()
	return &AccountResult{
		Address:      address,
		AccountProof: accountProof,
		Balance:      (*hexutil.Big)(balance),
		CodeHash:     codeHash,
		Nonce:        hexutil.Uint64(statedb.GetNonce(address)),
		StorageHash:  storageRoot,
		StorageProof: storageProof,
	}, statedb.Error()
}

// decodeHash parses a hex-encoded 32-byte hash. The input may optionally
// be prefixed by 0x and can have a byte length up to 32.
func decodeHash(s string) (h common.Hash, inputLength int, err error) {
	if strings.HasPrefix(s, "0x") || strings.HasPrefix(s, "0X") {
		s = s[2:]
	}
	if (len(s) & 1) > 0 {
		s = "0" + s
	}
	b, err := hex.DecodeString(s)
	if err != nil {
		return common.Hash{}, 0, errors.New("hex string invalid")
	}
	if len(b) > 32 {
		return common.Hash{}, len(b), errors.New("hex string too long, want at most 32 bytes")
	}
	return common.BytesToHash(b), len(b), nil
}

// GetHeaderByNumber returns the requested canonical block header.
//   - When blockNr is -1 the chain pending header is returned.
//   - When blockNr is -2 the chain latest header is returned.
//   - When blockNr is -3 the chain finalized header is returned.
//   - When blockNr is -4 the chain safe header is returned.
func (api *BlockChainAPI) GetHeaderByNumber(ctx context.Context, number rpc.BlockNumber) (map[string]interface{}, error) {
	header, err := api.b.HeaderByNumber(ctx, number)
	if header != nil && err == nil {
		response := RPCMarshalHeader(header)
		if number == rpc.PendingBlockNumber {
			// Pending header need to nil out a few fields
			for _, field := range []string{"hash", "nonce", "miner"} {
				response[field] = nil
			}
		}
		return response, err
	}
	return nil, err
}

// GetHeaderByHash returns the requested header by hash.
func (api *BlockChainAPI) GetHeaderByHash(ctx context.Context, hash common.Hash) map[string]interface{} {
	header, _ := api.b.HeaderByHash(ctx, hash)
	if header != nil {
		return RPCMarshalHeader(header)
	}
	return nil
}

// GetBlockByNumber returns the requested canonical block.
//   - When blockNr is -1 the chain pending block is returned.
//   - When blockNr is -2 the chain latest block is returned.
//   - When blockNr is -3 the chain finalized block is returned.
//   - When blockNr is -4 the chain safe block is returned.
//   - When fullTx is true all transactions in the block are returned, otherwise
//     only the transaction hash is returned.
func (api *BlockChainAPI) GetBlockByNumber(ctx context.Context, number rpc.BlockNumber, fullTx bool) (map[string]interface{}, error) {
	block, err := api.b.BlockByNumber(ctx, number)
	if block != nil && err == nil {
		response := RPCMarshalBlock(block, true, fullTx, api.b.ChainConfig())
		if number == rpc.PendingBlockNumber {
			// Pending blocks need to nil out a few fields
			for _, field := range []string{"hash", "nonce", "miner"} {
				response[field] = nil
			}
		}
		return response, nil
	}
	return nil, err
}

// GetBlockByHash returns the requested block. When fullTx is true all transactions in the block are returned in full
// detail, otherwise only the transaction hash is returned.
func (api *BlockChainAPI) GetBlockByHash(ctx context.Context, hash common.Hash, fullTx bool) (map[string]interface{}, error) {
	block, err := api.b.BlockByHash(ctx, hash)
	if block != nil {
		return RPCMarshalBlock(block, true, fullTx, api.b.ChainConfig()), nil
	}
	return nil, err
}

// GetUncleByBlockNumberAndIndex returns the uncle block for the given block hash and index.
func (api *BlockChainAPI) GetUncleByBlockNumberAndIndex(ctx context.Context, blockNr rpc.BlockNumber, index hexutil.Uint) (map[string]interface{}, error) {
	block, err := api.b.BlockByNumber(ctx, blockNr)
	if block != nil {
		uncles := block.Uncles()
		if index >= hexutil.Uint(len(uncles)) {
			log.Debug("Requested uncle not found", "number", blockNr, "hash", block.Hash(), "index", index)
			return nil, nil
		}
		block = types.NewBlockWithHeader(uncles[index])
		return RPCMarshalBlock(block, false, false, api.b.ChainConfig()), nil
	}
	return nil, err
}

// GetUncleByBlockHashAndIndex returns the uncle block for the given block hash and index.
func (api *BlockChainAPI) GetUncleByBlockHashAndIndex(ctx context.Context, blockHash common.Hash, index hexutil.Uint) (map[string]interface{}, error) {
	block, err := api.b.BlockByHash(ctx, blockHash)
	if block != nil {
		uncles := block.Uncles()
		if index >= hexutil.Uint(len(uncles)) {
			log.Debug("Requested uncle not found", "number", block.Number(), "hash", blockHash, "index", index)
			return nil, nil
		}
		block = types.NewBlockWithHeader(uncles[index])
		return RPCMarshalBlock(block, false, false, api.b.ChainConfig()), nil
	}
	return nil, err
}

// GetUncleCountByBlockNumber returns number of uncles in the block for the given block number
func (api *BlockChainAPI) GetUncleCountByBlockNumber(ctx context.Context, blockNr rpc.BlockNumber) *hexutil.Uint {
	if block, _ := api.b.BlockByNumber(ctx, blockNr); block != nil {
		n := hexutil.Uint(len(block.Uncles()))
		return &n
	}
	return nil
}

// GetUncleCountByBlockHash returns number of uncles in the block for the given block hash
func (api *BlockChainAPI) GetUncleCountByBlockHash(ctx context.Context, blockHash common.Hash) *hexutil.Uint {
	if block, _ := api.b.BlockByHash(ctx, blockHash); block != nil {
		n := hexutil.Uint(len(block.Uncles()))
		return &n
	}
	return nil
}

// GetCode returns the code stored at the given address in the state for the given block number.
func (api *BlockChainAPI) GetCode(ctx context.Context, address common.Address, blockNrOrHash rpc.BlockNumberOrHash) (hexutil.Bytes, error) {
	state, _, err := api.b.StateAndHeaderByNumberOrHash(ctx, blockNrOrHash)
	if state == nil || err != nil {
		return nil, err
	}
	code := state.GetCode(address)
	return code, state.Error()
}

// GetStorageAt returns the storage from the state at the given address, key and
// block number. The rpc.LatestBlockNumber and rpc.PendingBlockNumber meta block
// numbers are also allowed.
func (api *BlockChainAPI) GetStorageAt(ctx context.Context, address common.Address, hexKey string, blockNrOrHash rpc.BlockNumberOrHash) (hexutil.Bytes, error) {
	state, _, err := api.b.StateAndHeaderByNumberOrHash(ctx, blockNrOrHash)
	if state == nil || err != nil {
		return nil, err
	}
	key, _, err := decodeHash(hexKey)
	if err != nil {
		return nil, fmt.Errorf("unable to decode storage key: %s", err)
	}
	res := state.GetState(address, key)
	return res[:], state.Error()
}

// GetBlockReceipts returns the block receipts for the given block hash or number or tag.
func (api *BlockChainAPI) GetBlockReceipts(ctx context.Context, blockNrOrHash rpc.BlockNumberOrHash) ([]map[string]interface{}, error) {
	block, err := api.b.BlockByNumberOrHash(ctx, blockNrOrHash)
	if block == nil || err != nil {
		// When the block doesn't exist, the RPC method should return JSON null
		// as per specification.
		return nil, nil
	}
	receipts, err := api.b.GetReceipts(ctx, block.Hash())
	if err != nil {
		return nil, err
	}
	txs := block.Transactions()
	if len(txs) != len(receipts) {
		return nil, fmt.Errorf("receipts length mismatch: %d vs %d", len(txs), len(receipts))
	}

	// Derive the sender.
	signer := types.MakeSigner(api.b.ChainConfig(), block.Number(), block.Time())

	result := make([]map[string]interface{}, len(receipts))
	for i, receipt := range receipts {
		result[i] = marshalReceipt(receipt, block.Hash(), block.NumberU64(), signer, txs[i], i)
	}

	return result, nil
}

// OverrideAccount indicates the overriding fields of account during the execution
// of a message call.
// Note, state and stateDiff can't be specified at the same time. If state is
// set, message execution will only use the data in the given state. Otherwise
// if stateDiff is set, all diff will be applied first and then execute the call
// message.
type OverrideAccount struct {
	Nonce            *hexutil.Uint64             `json:"nonce"`
	Code             *hexutil.Bytes              `json:"code"`
	Balance          *hexutil.Big                `json:"balance"`
	State            map[common.Hash]common.Hash `json:"state"`
	StateDiff        map[common.Hash]common.Hash `json:"stateDiff"`
	MovePrecompileTo *common.Address             `json:"movePrecompileToAddress"`
}

// StateOverride is the collection of overridden accounts.
type StateOverride map[common.Address]OverrideAccount

func (diff *StateOverride) has(address common.Address) bool {
	_, ok := (*diff)[address]
	return ok
}

// Apply overrides the fields of specified accounts into the given state.
<<<<<<< HEAD
func (diff *StateOverride) Apply(statedb *state.StateDB) error {
=======
func (diff *StateOverride) Apply(statedb *state.StateDB, precompiles vm.PrecompiledContracts) error {
>>>>>>> eb00f169
	if diff == nil {
		return nil
	}
	// Tracks destinations of precompiles that were moved.
	dirtyAddrs := make(map[common.Address]struct{})
	for addr, account := range *diff {
		// If a precompile was moved to this address already, it can't be overridden.
		if _, ok := dirtyAddrs[addr]; ok {
			return fmt.Errorf("account %s has already been overridden by a precompile", addr.Hex())
		}
		p, isPrecompile := precompiles[addr]
		// The MoveTo feature makes it possible to move a precompile
		// code to another address. If the target address is another precompile
		// the code for the latter is lost for this session.
		// Note the destination account is not cleared upon move.
		if account.MovePrecompileTo != nil {
			if !isPrecompile {
				return fmt.Errorf("account %s is not a precompile", addr.Hex())
			}
			// Refuse to move a precompile to an address that has been
			// or will be overridden.
			if diff.has(*account.MovePrecompileTo) {
				return fmt.Errorf("account %s is already overridden", account.MovePrecompileTo.Hex())
			}
			precompiles[*account.MovePrecompileTo] = p
			dirtyAddrs[*account.MovePrecompileTo] = struct{}{}
		}
		if isPrecompile {
			delete(precompiles, addr)
		}
		// Override account nonce.
		if account.Nonce != nil {
			statedb.SetNonce(addr, uint64(*account.Nonce))
		}
		// Override account(contract) code.
		if account.Code != nil {
			statedb.SetCode(addr, *account.Code)
		}
		// Override account balance.
		if account.Balance != nil {
<<<<<<< HEAD
			u256Balance, _ := uint256.FromBig((*big.Int)(*account.Balance))
=======
			u256Balance, _ := uint256.FromBig((*big.Int)(account.Balance))
>>>>>>> eb00f169
			statedb.SetBalance(addr, u256Balance, tracing.BalanceChangeUnspecified)
		}
		if account.State != nil && account.StateDiff != nil {
			return fmt.Errorf("account %s has both 'state' and 'stateDiff'", addr.Hex())
		}
		// Replace entire state if caller requires.
		if account.State != nil {
<<<<<<< HEAD
			statedb.SetStorage(addr, *account.State)
		}
		// Apply state diff into specified accounts.
		if account.StateDiff != nil {
			for key, value := range *account.StateDiff {
=======
			statedb.SetStorage(addr, account.State)
		}
		// Apply state diff into specified accounts.
		if account.StateDiff != nil {
			for key, value := range account.StateDiff {
>>>>>>> eb00f169
				statedb.SetState(addr, key, value)
			}
		}
	}
	// Now finalize the changes. Finalize is normally performed between transactions.
	// By using finalize, the overrides are semantically behaving as
	// if they were created in a transaction just before the tracing occur.
	statedb.Finalise(false)
	return nil
}

// BlockOverrides is a set of header fields to override.
type BlockOverrides struct {
	Number        *hexutil.Big
	Difficulty    *hexutil.Big // No-op if we're simulating post-merge calls.
	Time          *hexutil.Uint64
	GasLimit      *hexutil.Uint64
	FeeRecipient  *common.Address
	PrevRandao    *common.Hash
	BaseFeePerGas *hexutil.Big
	BlobBaseFee   *hexutil.Big
}

// Apply overrides the given header fields into the given block context.
func (o *BlockOverrides) Apply(blockCtx *vm.BlockContext) {
	if o == nil {
		return
	}
	if o.Number != nil {
		blockCtx.BlockNumber = o.Number.ToInt()
	}
	if o.Difficulty != nil {
		blockCtx.Difficulty = o.Difficulty.ToInt()
	}
	if o.Time != nil {
		blockCtx.Time = uint64(*o.Time)
	}
	if o.GasLimit != nil {
		blockCtx.GasLimit = uint64(*o.GasLimit)
	}
	if o.FeeRecipient != nil {
		blockCtx.Coinbase = *o.FeeRecipient
	}
	if o.PrevRandao != nil {
		blockCtx.Random = o.PrevRandao
	}
	if o.BaseFeePerGas != nil {
		blockCtx.BaseFee = o.BaseFeePerGas.ToInt()
	}
	if o.BlobBaseFee != nil {
		blockCtx.BlobBaseFee = o.BlobBaseFee.ToInt()
	}
}

// MakeHeader returns a new header object with the overridden
// fields.
// Note: MakeHeader ignores BlobBaseFee if set. That's because
// header has no such field.
func (o *BlockOverrides) MakeHeader(header *types.Header) *types.Header {
	if o == nil {
		return header
	}
	h := types.CopyHeader(header)
	if o.Number != nil {
		h.Number = o.Number.ToInt()
	}
	if o.Difficulty != nil {
		h.Difficulty = o.Difficulty.ToInt()
	}
	if o.Time != nil {
		h.Time = uint64(*o.Time)
	}
	if o.GasLimit != nil {
		h.GasLimit = uint64(*o.GasLimit)
	}
	if o.FeeRecipient != nil {
		h.Coinbase = *o.FeeRecipient
	}
	if o.PrevRandao != nil {
		h.MixDigest = *o.PrevRandao
	}
	if o.BaseFeePerGas != nil {
		h.BaseFee = o.BaseFeePerGas.ToInt()
	}
	return h
}

// ChainContextBackend provides methods required to implement ChainContext.
type ChainContextBackend interface {
	Engine() consensus.Engine
	HeaderByNumber(context.Context, rpc.BlockNumber) (*types.Header, error)
}

// ChainContext is an implementation of core.ChainContext. It's main use-case
// is instantiating a vm.BlockContext without having access to the BlockChain object.
type ChainContext struct {
	b   ChainContextBackend
	ctx context.Context
}

// NewChainContext creates a new ChainContext object.
func NewChainContext(ctx context.Context, backend ChainContextBackend) *ChainContext {
	return &ChainContext{ctx: ctx, b: backend}
}

func (context *ChainContext) Engine() consensus.Engine {
	return context.b.Engine()
}

func (context *ChainContext) GetHeader(hash common.Hash, number uint64) *types.Header {
	// This method is called to get the hash for a block number when executing the BLOCKHASH
	// opcode. Hence no need to search for non-canonical blocks.
	header, err := context.b.HeaderByNumber(context.ctx, rpc.BlockNumber(number))
	if err != nil || header.Hash() != hash {
		return nil
	}
	return header
}

func doCall(ctx context.Context, b Backend, args TransactionArgs, state *state.StateDB, header *types.Header, overrides *StateOverride, blockOverrides *BlockOverrides, timeout time.Duration, globalGasCap uint64) (*core.ExecutionResult, error) {
	blockCtx := core.NewEVMBlockContext(header, NewChainContext(ctx, b), nil)
	if blockOverrides != nil {
		blockOverrides.Apply(&blockCtx)
	}
	rules := b.ChainConfig().Rules(blockCtx.BlockNumber, blockCtx.Random != nil, blockCtx.Time)
	precompiles := maps.Clone(vm.ActivePrecompiledContracts(rules))
	if err := overrides.Apply(state, precompiles); err != nil {
		return nil, err
	}

	// Setup context so it may be cancelled the call has completed
	// or, in case of unmetered gas, setup a context with a timeout.
	var cancel context.CancelFunc
	if timeout > 0 {
		ctx, cancel = context.WithTimeout(ctx, timeout)
	} else {
		ctx, cancel = context.WithCancel(ctx)
	}
	// Make sure the context is cancelled when the call has completed
	// this makes sure resources are cleaned up.
	defer cancel()
	gp := new(core.GasPool)
	if globalGasCap == 0 {
		gp.AddGas(gomath.MaxUint64)
	} else {
		gp.AddGas(globalGasCap)
	}
	return applyMessage(ctx, b, args, state, header, timeout, gp, &blockCtx, &vm.Config{NoBaseFee: true}, precompiles, true)
}

func applyMessage(ctx context.Context, b Backend, args TransactionArgs, state *state.StateDB, header *types.Header, timeout time.Duration, gp *core.GasPool, blockContext *vm.BlockContext, vmConfig *vm.Config, precompiles vm.PrecompiledContracts, skipChecks bool) (*core.ExecutionResult, error) {
	// Get a new instance of the EVM.
<<<<<<< HEAD
	blockCtx := core.NewEVMBlockContext(header, NewChainContext(ctx, b), nil)
	if blockOverrides != nil {
		blockOverrides.Apply(&blockCtx)
	}
	if err := args.CallDefaults(globalGasCap, blockCtx.BaseFee, b.ChainConfig().ChainID); err != nil {
		return nil, err
	}
	msg := args.ToMessage(blockCtx.BaseFee)
	evm := b.GetEVM(ctx, msg, state, header, &vm.Config{NoBaseFee: true}, &blockCtx)
=======
	if err := args.CallDefaults(gp.Gas(), blockContext.BaseFee, b.ChainConfig().ChainID); err != nil {
		return nil, err
	}
	msg := args.ToMessage(header.BaseFee, skipChecks, skipChecks)
	// Lower the basefee to 0 to avoid breaking EVM
	// invariants (basefee < feecap).
	if msg.GasPrice.Sign() == 0 {
		blockContext.BaseFee = new(big.Int)
	}
	if msg.BlobGasFeeCap != nil && msg.BlobGasFeeCap.BitLen() == 0 {
		blockContext.BlobBaseFee = new(big.Int)
	}
	evm := b.GetEVM(ctx, msg, state, header, vmConfig, blockContext)
	if precompiles != nil {
		evm.SetPrecompiles(precompiles)
	}
	res, err := applyMessageWithEVM(ctx, evm, msg, timeout, gp)
	// If an internal state error occurred, let that have precedence. Otherwise,
	// a "trie root missing" type of error will masquerade as e.g. "insufficient gas"
	if err := state.Error(); err != nil {
		return nil, err
	}
	return res, err
}
>>>>>>> eb00f169

func applyMessageWithEVM(ctx context.Context, evm *vm.EVM, msg *core.Message, timeout time.Duration, gp *core.GasPool) (*core.ExecutionResult, error) {
	// Wait for the context to be done and cancel the evm. Even if the
	// EVM has finished, cancelling may be done (repeatedly)
	go func() {
		<-ctx.Done()
		evm.Cancel()
	}()

	// Execute the message.
	result, err := core.ApplyMessage(evm, msg, gp)
<<<<<<< HEAD
	if err := state.Error(); err != nil {
		return nil, err
	}
=======
>>>>>>> eb00f169

	// If the timer caused an abort, return an appropriate error message
	if evm.Cancelled() {
		return nil, fmt.Errorf("execution aborted (timeout = %v)", timeout)
	}
	if err != nil {
		return result, fmt.Errorf("err: %w (supplied gas %d)", err, msg.GasLimit)
	}
	return result, nil
}

func DoCall(ctx context.Context, b Backend, args TransactionArgs, blockNrOrHash rpc.BlockNumberOrHash, overrides *StateOverride, blockOverrides *BlockOverrides, timeout time.Duration, globalGasCap uint64) (*core.ExecutionResult, error) {
	defer func(start time.Time) { log.Debug("Executing EVM call finished", "runtime", time.Since(start)) }(time.Now())

	state, header, err := b.StateAndHeaderByNumberOrHash(ctx, blockNrOrHash)
	if state == nil || err != nil {
		return nil, err
	}
	return doCall(ctx, b, args, state, header, overrides, blockOverrides, timeout, globalGasCap)
}

// Call executes the given transaction on the state for the given block number.
//
// Additionally, the caller can specify a batch of contract for fields overriding.
//
// Note, this function doesn't make and changes in the state/blockchain and is
// useful to execute and retrieve values.
func (api *BlockChainAPI) Call(ctx context.Context, args TransactionArgs, blockNrOrHash *rpc.BlockNumberOrHash, overrides *StateOverride, blockOverrides *BlockOverrides) (hexutil.Bytes, error) {
	if blockNrOrHash == nil {
		latest := rpc.BlockNumberOrHashWithNumber(rpc.LatestBlockNumber)
		blockNrOrHash = &latest
	}
	result, err := DoCall(ctx, api.b, args, *blockNrOrHash, overrides, blockOverrides, api.b.RPCEVMTimeout(), api.b.RPCGasCap())
	if err != nil {
		return nil, err
	}
	// If the result contains a revert reason, try to unpack and return it.
	if len(result.Revert()) > 0 {
		return nil, newRevertError(result.Revert())
	}
	return result.Return(), result.Err
}

<<<<<<< HEAD
=======
// SimulateV1 executes series of transactions on top of a base state.
// The transactions are packed into blocks. For each block, block header
// fields can be overridden. The state can also be overridden prior to
// execution of each block.
//
// Note, this function doesn't make any changes in the state/blockchain and is
// useful to execute and retrieve values.
func (api *BlockChainAPI) SimulateV1(ctx context.Context, opts simOpts, blockNrOrHash *rpc.BlockNumberOrHash) ([]map[string]interface{}, error) {
	if len(opts.BlockStateCalls) == 0 {
		return nil, &invalidParamsError{message: "empty input"}
	} else if len(opts.BlockStateCalls) > maxSimulateBlocks {
		return nil, &clientLimitExceededError{message: "too many blocks"}
	}
	if blockNrOrHash == nil {
		n := rpc.BlockNumberOrHashWithNumber(rpc.LatestBlockNumber)
		blockNrOrHash = &n
	}
	state, base, err := api.b.StateAndHeaderByNumberOrHash(ctx, *blockNrOrHash)
	if state == nil || err != nil {
		return nil, err
	}
	gasCap := api.b.RPCGasCap()
	if gasCap == 0 {
		gasCap = gomath.MaxUint64
	}
	sim := &simulator{
		b:           api.b,
		state:       state,
		base:        base,
		chainConfig: api.b.ChainConfig(),
		// Each tx and all the series of txes shouldn't consume more gas than cap
		gp:             new(core.GasPool).AddGas(gasCap),
		traceTransfers: opts.TraceTransfers,
		validate:       opts.Validation,
		fullTx:         opts.ReturnFullTransactions,
	}
	return sim.execute(ctx, opts.BlockStateCalls)
}

>>>>>>> eb00f169
// DoEstimateGas returns the lowest possible gas limit that allows the transaction to run
// successfully at block `blockNrOrHash`. It returns error if the transaction would revert, or if
// there are unexpected failures. The gas limit is capped by both `args.Gas` (if non-nil &
// non-zero) and `gasCap` (if non-zero).
func DoEstimateGas(ctx context.Context, b Backend, args TransactionArgs, blockNrOrHash rpc.BlockNumberOrHash, overrides *StateOverride, gasCap uint64) (hexutil.Uint64, error) {
	// Retrieve the base state and mutate it with any overrides
	state, header, err := b.StateAndHeaderByNumberOrHash(ctx, blockNrOrHash)
	if state == nil || err != nil {
		return 0, err
	}
<<<<<<< HEAD
	if err = overrides.Apply(state); err != nil {
=======
	if err := overrides.Apply(state, nil); err != nil {
>>>>>>> eb00f169
		return 0, err
	}
	// Construct the gas estimator option from the user input
	opts := &gasestimator.Options{
		Config:     b.ChainConfig(),
		Chain:      NewChainContext(ctx, b),
		Header:     header,
		State:      state,
		ErrorRatio: estimateGasErrorRatio,
<<<<<<< HEAD
=======
	}
	// Set any required transaction default, but make sure the gas cap itself is not messed with
	// if it was not specified in the original argument list.
	if args.Gas == nil {
		args.Gas = new(hexutil.Uint64)
>>>>>>> eb00f169
	}
	if err := args.CallDefaults(gasCap, header.BaseFee, b.ChainConfig().ChainID); err != nil {
		return 0, err
	}
<<<<<<< HEAD
	call := args.ToMessage(header.BaseFee)
	// Run the gas estimation andwrap any revertals into a custom return
=======
	call := args.ToMessage(header.BaseFee, true, true)

	// Run the gas estimation and wrap any revertals into a custom return
>>>>>>> eb00f169
	estimate, revert, err := gasestimator.Estimate(ctx, call, opts, gasCap)
	if err != nil {
		if len(revert) > 0 {
			return 0, newRevertError(revert)
		}
		return 0, err
	}
	return hexutil.Uint64(estimate), nil
}

// EstimateGas returns the lowest possible gas limit that allows the transaction to run
// successfully at block `blockNrOrHash`, or the latest block if `blockNrOrHash` is unspecified. It
// returns error if the transaction would revert or if there are unexpected failures. The returned
// value is capped by both `args.Gas` (if non-nil & non-zero) and the backend's RPCGasCap
// configuration (if non-zero).
// Note: Required blob gas is not computed in this method.
<<<<<<< HEAD
func (s *BlockChainAPI) EstimateGas(ctx context.Context, args TransactionArgs, blockNrOrHash *rpc.BlockNumberOrHash, overrides *StateOverride) (hexutil.Uint64, error) {
=======
func (api *BlockChainAPI) EstimateGas(ctx context.Context, args TransactionArgs, blockNrOrHash *rpc.BlockNumberOrHash, overrides *StateOverride) (hexutil.Uint64, error) {
>>>>>>> eb00f169
	bNrOrHash := rpc.BlockNumberOrHashWithNumber(rpc.LatestBlockNumber)
	if blockNrOrHash != nil {
		bNrOrHash = *blockNrOrHash
	}
	return DoEstimateGas(ctx, api.b, args, bNrOrHash, overrides, api.b.RPCGasCap())
}

// RPCMarshalHeader converts the given header to the RPC output .
func RPCMarshalHeader(head *types.Header) map[string]interface{} {
	result := map[string]interface{}{
		"number":           (*hexutil.Big)(head.Number),
		"hash":             head.Hash(),
		"parentHash":       head.ParentHash,
		"nonce":            head.Nonce,
		"mixHash":          head.MixDigest,
		"sha3Uncles":       head.UncleHash,
		"logsBloom":        head.Bloom,
		"stateRoot":        head.Root,
		"miner":            head.Coinbase,
		"difficulty":       (*hexutil.Big)(head.Difficulty),
		"extraData":        hexutil.Bytes(head.Extra),
		"gasLimit":         hexutil.Uint64(head.GasLimit),
		"gasUsed":          hexutil.Uint64(head.GasUsed),
		"timestamp":        hexutil.Uint64(head.Time),
		"transactionsRoot": head.TxHash,
		"receiptsRoot":     head.ReceiptHash,
	}
	if head.BaseFee != nil {
		result["baseFeePerGas"] = (*hexutil.Big)(head.BaseFee)
	}
	if head.WithdrawalsHash != nil {
		result["withdrawalsRoot"] = head.WithdrawalsHash
	}
	if head.BlobGasUsed != nil {
		result["blobGasUsed"] = hexutil.Uint64(*head.BlobGasUsed)
	}
	if head.ExcessBlobGas != nil {
		result["excessBlobGas"] = hexutil.Uint64(*head.ExcessBlobGas)
	}
	if head.ParentBeaconRoot != nil {
		result["parentBeaconBlockRoot"] = head.ParentBeaconRoot
	}
	if head.RequestsHash != nil {
		result["requestsRoot"] = head.RequestsHash
	}
	return result
}

// RPCMarshalBlock converts the given block to the RPC output which depends on fullTx. If inclTx is true transactions are
// returned. When fullTx is true the returned block contains full transaction details, otherwise it will only contain
// transaction hashes.
func RPCMarshalBlock(block *types.Block, inclTx bool, fullTx bool, config *params.ChainConfig) map[string]interface{} {
	fields := RPCMarshalHeader(block.Header())
	fields["size"] = hexutil.Uint64(block.Size())

	if inclTx {
		formatTx := func(idx int, tx *types.Transaction) interface{} {
			return tx.Hash()
		}
		if fullTx {
			formatTx = func(idx int, tx *types.Transaction) interface{} {
				return newRPCTransactionFromBlockIndex(block, uint64(idx), config)
			}
		}
		txs := block.Transactions()
		transactions := make([]interface{}, len(txs))
		for i, tx := range txs {
			transactions[i] = formatTx(i, tx)
		}
		fields["transactions"] = transactions
	}
	uncles := block.Uncles()
	uncleHashes := make([]common.Hash, len(uncles))
	for i, uncle := range uncles {
		uncleHashes[i] = uncle.Hash()
	}
	fields["uncles"] = uncleHashes
	if block.Withdrawals() != nil {
		fields["withdrawals"] = block.Withdrawals()
	}
	return fields
}

// RPCTransaction represents a transaction that will serialize to the RPC representation of a transaction
type RPCTransaction struct {
	BlockHash           *common.Hash      `json:"blockHash"`
	BlockNumber         *hexutil.Big      `json:"blockNumber"`
	From                common.Address    `json:"from"`
	Gas                 hexutil.Uint64    `json:"gas"`
	GasPrice            *hexutil.Big      `json:"gasPrice"`
	GasFeeCap           *hexutil.Big      `json:"maxFeePerGas,omitempty"`
	GasTipCap           *hexutil.Big      `json:"maxPriorityFeePerGas,omitempty"`
	MaxFeePerBlobGas    *hexutil.Big      `json:"maxFeePerBlobGas,omitempty"`
	Hash                common.Hash       `json:"hash"`
	Input               hexutil.Bytes     `json:"input"`
	Nonce               hexutil.Uint64    `json:"nonce"`
	To                  *common.Address   `json:"to"`
	TransactionIndex    *hexutil.Uint64   `json:"transactionIndex"`
	Value               *hexutil.Big      `json:"value"`
	Type                hexutil.Uint64    `json:"type"`
	Accesses            *types.AccessList `json:"accessList,omitempty"`
	ChainID             *hexutil.Big      `json:"chainId,omitempty"`
	BlobVersionedHashes []common.Hash     `json:"blobVersionedHashes,omitempty"`
	V                   *hexutil.Big      `json:"v"`
	R                   *hexutil.Big      `json:"r"`
	S                   *hexutil.Big      `json:"s"`
	YParity             *hexutil.Uint64   `json:"yParity,omitempty"`
}

// newRPCTransaction returns a transaction that will serialize to the RPC
// representation, with the given location metadata set (if available).
func newRPCTransaction(tx *types.Transaction, blockHash common.Hash, blockNumber uint64, blockTime uint64, index uint64, baseFee *big.Int, config *params.ChainConfig) *RPCTransaction {
	signer := types.MakeSigner(config, new(big.Int).SetUint64(blockNumber), blockTime)
	from, _ := types.Sender(signer, tx)
	v, r, s := tx.RawSignatureValues()
	result := &RPCTransaction{
		Type:     hexutil.Uint64(tx.Type()),
		From:     from,
		Gas:      hexutil.Uint64(tx.Gas()),
		GasPrice: (*hexutil.Big)(tx.GasPrice()),
		Hash:     tx.Hash(),
		Input:    hexutil.Bytes(tx.Data()),
		Nonce:    hexutil.Uint64(tx.Nonce()),
		To:       tx.To(),
		Value:    (*hexutil.Big)(tx.Value()),
		V:        (*hexutil.Big)(v),
		R:        (*hexutil.Big)(r),
		S:        (*hexutil.Big)(s),
	}
	if blockHash != (common.Hash{}) {
		result.BlockHash = &blockHash
		result.BlockNumber = (*hexutil.Big)(new(big.Int).SetUint64(blockNumber))
		result.TransactionIndex = (*hexutil.Uint64)(&index)
	}

	switch tx.Type() {
	case types.LegacyTxType:
		// if a legacy transaction has an EIP-155 chain id, include it explicitly
		if id := tx.ChainId(); id.Sign() != 0 {
			result.ChainID = (*hexutil.Big)(id)
		}

	case types.AccessListTxType:
		al := tx.AccessList()
		yparity := hexutil.Uint64(v.Sign())
		result.Accesses = &al
		result.ChainID = (*hexutil.Big)(tx.ChainId())
		result.YParity = &yparity

	case types.DynamicFeeTxType:
		al := tx.AccessList()
		yparity := hexutil.Uint64(v.Sign())
		result.Accesses = &al
		result.ChainID = (*hexutil.Big)(tx.ChainId())
		result.YParity = &yparity
		result.GasFeeCap = (*hexutil.Big)(tx.GasFeeCap())
		result.GasTipCap = (*hexutil.Big)(tx.GasTipCap())
		// if the transaction has been mined, compute the effective gas price
		if baseFee != nil && blockHash != (common.Hash{}) {
			// price = min(gasTipCap + baseFee, gasFeeCap)
			result.GasPrice = (*hexutil.Big)(effectiveGasPrice(tx, baseFee))
		} else {
			result.GasPrice = (*hexutil.Big)(tx.GasFeeCap())
		}

	case types.BlobTxType:
		al := tx.AccessList()
		yparity := hexutil.Uint64(v.Sign())
		result.Accesses = &al
		result.ChainID = (*hexutil.Big)(tx.ChainId())
		result.YParity = &yparity
		result.GasFeeCap = (*hexutil.Big)(tx.GasFeeCap())
		result.GasTipCap = (*hexutil.Big)(tx.GasTipCap())
		// if the transaction has been mined, compute the effective gas price
		if baseFee != nil && blockHash != (common.Hash{}) {
			result.GasPrice = (*hexutil.Big)(effectiveGasPrice(tx, baseFee))
		} else {
			result.GasPrice = (*hexutil.Big)(tx.GasFeeCap())
		}
		result.MaxFeePerBlobGas = (*hexutil.Big)(tx.BlobGasFeeCap())
		result.BlobVersionedHashes = tx.BlobHashes()
	}
	return result
}

// effectiveGasPrice computes the transaction gas fee, based on the given basefee value.
//
//	price = min(gasTipCap + baseFee, gasFeeCap)
func effectiveGasPrice(tx *types.Transaction, baseFee *big.Int) *big.Int {
	fee := tx.GasTipCap()
	fee = fee.Add(fee, baseFee)
	if tx.GasFeeCapIntCmp(fee) < 0 {
		return tx.GasFeeCap()
	}
	return fee
}

// NewRPCPendingTransaction returns a pending transaction that will serialize to the RPC representation
func NewRPCPendingTransaction(tx *types.Transaction, current *types.Header, config *params.ChainConfig) *RPCTransaction {
	var (
		baseFee     *big.Int
		blockNumber = uint64(0)
		blockTime   = uint64(0)
	)
	if current != nil {
		baseFee = eip1559.CalcBaseFee(config, current)
		blockNumber = current.Number.Uint64()
		blockTime = current.Time
	}
	return newRPCTransaction(tx, common.Hash{}, blockNumber, blockTime, 0, baseFee, config)
}

// newRPCTransactionFromBlockIndex returns a transaction that will serialize to the RPC representation.
func newRPCTransactionFromBlockIndex(b *types.Block, index uint64, config *params.ChainConfig) *RPCTransaction {
	txs := b.Transactions()
	if index >= uint64(len(txs)) {
		return nil
	}
	return newRPCTransaction(txs[index], b.Hash(), b.NumberU64(), b.Time(), index, b.BaseFee(), config)
}

// newRPCRawTransactionFromBlockIndex returns the bytes of a transaction given a block and a transaction index.
func newRPCRawTransactionFromBlockIndex(b *types.Block, index uint64) hexutil.Bytes {
	txs := b.Transactions()
	if index >= uint64(len(txs)) {
		return nil
	}
	blob, _ := txs[index].MarshalBinary()
	return blob
}

// accessListResult returns an optional accesslist
// It's the result of the `debug_createAccessList` RPC call.
// It contains an error if the transaction itself failed.
type accessListResult struct {
	Accesslist *types.AccessList `json:"accessList"`
	Error      string            `json:"error,omitempty"`
	GasUsed    hexutil.Uint64    `json:"gasUsed"`
}

// CreateAccessList creates an EIP-2930 type AccessList for the given transaction.
// Reexec and BlockNrOrHash can be specified to create the accessList on top of a certain state.
<<<<<<< HEAD
func (s *BlockChainAPI) CreateAccessList(ctx context.Context, args TransactionArgs, blockNrOrHash *rpc.BlockNumberOrHash) (*accessListResult, error) {
=======
func (api *BlockChainAPI) CreateAccessList(ctx context.Context, args TransactionArgs, blockNrOrHash *rpc.BlockNumberOrHash) (*accessListResult, error) {
>>>>>>> eb00f169
	bNrOrHash := rpc.BlockNumberOrHashWithNumber(rpc.LatestBlockNumber)
	if blockNrOrHash != nil {
		bNrOrHash = *blockNrOrHash
	}
	acl, gasUsed, vmerr, err := AccessList(ctx, api.b, bNrOrHash, args)
	if err != nil {
		return nil, err
	}
	result := &accessListResult{Accesslist: &acl, GasUsed: hexutil.Uint64(gasUsed)}
	if vmerr != nil {
		result.Error = vmerr.Error()
	}
	return result, nil
}

// AccessList creates an access list for the given transaction.
// If the accesslist creation fails an error is returned.
// If the transaction itself fails, an vmErr is returned.
func AccessList(ctx context.Context, b Backend, blockNrOrHash rpc.BlockNumberOrHash, args TransactionArgs) (acl types.AccessList, gasUsed uint64, vmErr error, err error) {
	// Retrieve the execution context
	db, header, err := b.StateAndHeaderByNumberOrHash(ctx, blockNrOrHash)
	if db == nil || err != nil {
		return nil, 0, nil, err
	}

	// Ensure any missing fields are filled, extract the recipient and input data
<<<<<<< HEAD
	if err := args.setDefaults(ctx, b, true); err != nil {
=======
	if err = args.setFeeDefaults(ctx, b, header); err != nil {
		return nil, 0, nil, err
	}
	if args.Nonce == nil {
		nonce := hexutil.Uint64(db.GetNonce(args.from()))
		args.Nonce = &nonce
	}
	blockCtx := core.NewEVMBlockContext(header, NewChainContext(ctx, b), nil)
	if err = args.CallDefaults(b.RPCGasCap(), blockCtx.BaseFee, b.ChainConfig().ChainID); err != nil {
>>>>>>> eb00f169
		return nil, 0, nil, err
	}

	var to common.Address
	if args.To != nil {
		to = *args.To
	} else {
		to = crypto.CreateAddress(args.from(), uint64(*args.Nonce))
	}
	isPostMerge := header.Difficulty.Sign() == 0
	// Retrieve the precompiles since they don't need to be added to the access list
	precompiles := vm.ActivePrecompiles(b.ChainConfig().Rules(header.Number, isPostMerge, header.Time))

	// Create an initial tracer
	prevTracer := logger.NewAccessListTracer(nil, args.from(), to, precompiles)
	if args.AccessList != nil {
		prevTracer = logger.NewAccessListTracer(*args.AccessList, args.from(), to, precompiles)
	}
	for {
		if err := ctx.Err(); err != nil {
			return nil, 0, nil, err
		}
		// Retrieve the current access list to expand
		accessList := prevTracer.AccessList()
		log.Trace("Creating access list", "input", accessList)

		// Copy the original db so we don't modify it
		statedb := db.Copy()
		// Set the accesslist to the last al
		args.AccessList = &accessList
<<<<<<< HEAD
		msg := args.ToMessage(header.BaseFee)
=======
		msg := args.ToMessage(header.BaseFee, true, true)
>>>>>>> eb00f169

		// Apply the transaction with the access list tracer
		tracer := logger.NewAccessListTracer(accessList, args.from(), to, precompiles)
		config := vm.Config{Tracer: tracer.Hooks(), NoBaseFee: true}
		vmenv := b.GetEVM(ctx, msg, statedb, header, &config, nil)
<<<<<<< HEAD
		res, err := core.ApplyMessage(vmenv, msg, new(core.GasPool).AddGas(msg.GasLimit))
		if err != nil {
			return nil, 0, nil, fmt.Errorf("failed to apply transaction: %v err: %v", args.ToTransaction().Hash(), err)
=======
		// Lower the basefee to 0 to avoid breaking EVM
		// invariants (basefee < feecap).
		if msg.GasPrice.Sign() == 0 {
			vmenv.Context.BaseFee = new(big.Int)
		}
		if msg.BlobGasFeeCap != nil && msg.BlobGasFeeCap.BitLen() == 0 {
			vmenv.Context.BlobBaseFee = new(big.Int)
		}
		res, err := core.ApplyMessage(vmenv, msg, new(core.GasPool).AddGas(msg.GasLimit))
		if err != nil {
			return nil, 0, nil, fmt.Errorf("failed to apply transaction: %v err: %v", args.ToTransaction(types.LegacyTxType).Hash(), err)
>>>>>>> eb00f169
		}
		if tracer.Equal(prevTracer) {
			return accessList, res.UsedGas, res.Err, nil
		}
		prevTracer = tracer
	}
}

// TransactionAPI exposes methods for reading and creating transaction data.
type TransactionAPI struct {
	b         Backend
	nonceLock *AddrLocker
	signer    types.Signer
}

// NewTransactionAPI creates a new RPC service with methods for interacting with transactions.
func NewTransactionAPI(b Backend, nonceLock *AddrLocker) *TransactionAPI {
	// The signer used by the API should always be the 'latest' known one because we expect
	// signers to be backwards-compatible with old transactions.
	signer := types.LatestSigner(b.ChainConfig())
	return &TransactionAPI{b, nonceLock, signer}
}

// GetBlockTransactionCountByNumber returns the number of transactions in the block with the given block number.
func (api *TransactionAPI) GetBlockTransactionCountByNumber(ctx context.Context, blockNr rpc.BlockNumber) *hexutil.Uint {
	if block, _ := api.b.BlockByNumber(ctx, blockNr); block != nil {
		n := hexutil.Uint(len(block.Transactions()))
		return &n
	}
	return nil
}

// GetBlockTransactionCountByHash returns the number of transactions in the block with the given hash.
func (api *TransactionAPI) GetBlockTransactionCountByHash(ctx context.Context, blockHash common.Hash) *hexutil.Uint {
	if block, _ := api.b.BlockByHash(ctx, blockHash); block != nil {
		n := hexutil.Uint(len(block.Transactions()))
		return &n
	}
	return nil
}

// GetTransactionByBlockNumberAndIndex returns the transaction for the given block number and index.
func (api *TransactionAPI) GetTransactionByBlockNumberAndIndex(ctx context.Context, blockNr rpc.BlockNumber, index hexutil.Uint) *RPCTransaction {
	if block, _ := api.b.BlockByNumber(ctx, blockNr); block != nil {
		return newRPCTransactionFromBlockIndex(block, uint64(index), api.b.ChainConfig())
	}
	return nil
}

// GetTransactionByBlockHashAndIndex returns the transaction for the given block hash and index.
func (api *TransactionAPI) GetTransactionByBlockHashAndIndex(ctx context.Context, blockHash common.Hash, index hexutil.Uint) *RPCTransaction {
	if block, _ := api.b.BlockByHash(ctx, blockHash); block != nil {
		return newRPCTransactionFromBlockIndex(block, uint64(index), api.b.ChainConfig())
	}
	return nil
}

// GetRawTransactionByBlockNumberAndIndex returns the bytes of the transaction for the given block number and index.
func (api *TransactionAPI) GetRawTransactionByBlockNumberAndIndex(ctx context.Context, blockNr rpc.BlockNumber, index hexutil.Uint) hexutil.Bytes {
	if block, _ := api.b.BlockByNumber(ctx, blockNr); block != nil {
		return newRPCRawTransactionFromBlockIndex(block, uint64(index))
	}
	return nil
}

// GetRawTransactionByBlockHashAndIndex returns the bytes of the transaction for the given block hash and index.
func (api *TransactionAPI) GetRawTransactionByBlockHashAndIndex(ctx context.Context, blockHash common.Hash, index hexutil.Uint) hexutil.Bytes {
	if block, _ := api.b.BlockByHash(ctx, blockHash); block != nil {
		return newRPCRawTransactionFromBlockIndex(block, uint64(index))
	}
	return nil
}

// GetTransactionCount returns the number of transactions the given address has sent for the given block number
func (api *TransactionAPI) GetTransactionCount(ctx context.Context, address common.Address, blockNrOrHash rpc.BlockNumberOrHash) (*hexutil.Uint64, error) {
	// Ask transaction pool for the nonce which includes pending transactions
	if blockNr, ok := blockNrOrHash.Number(); ok && blockNr == rpc.PendingBlockNumber {
		nonce, err := api.b.GetPoolNonce(ctx, address)
		if err != nil {
			return nil, err
		}
		return (*hexutil.Uint64)(&nonce), nil
	}
	// Resolve block number and use its state to ask for the nonce
	state, _, err := api.b.StateAndHeaderByNumberOrHash(ctx, blockNrOrHash)
	if state == nil || err != nil {
		return nil, err
	}
	nonce := state.GetNonce(address)
	return (*hexutil.Uint64)(&nonce), state.Error()
}

// GetTransactionByHash returns the transaction for the given hash
func (api *TransactionAPI) GetTransactionByHash(ctx context.Context, hash common.Hash) (*RPCTransaction, error) {
	// Try to return an already finalized transaction
<<<<<<< HEAD
	found, tx, blockHash, blockNumber, index, err := s.b.GetTransaction(ctx, hash)
	if !found {
		// No finalized transaction, try to retrieve it from the pool
		if tx := s.b.GetPoolTransaction(hash); tx != nil {
			return NewRPCPendingTransaction(tx, s.b.CurrentHeader(), s.b.ChainConfig()), nil
		}
		if err == nil {
			return nil, nil
		}
		return nil, NewTxIndexingError()
	}
	header, err := s.b.HeaderByHash(ctx, blockHash)
	if err != nil {
		return nil, err
	}
	return newRPCTransaction(tx, blockHash, blockNumber, header.Time, index, header.BaseFee, s.b.ChainConfig()), nil
=======
	found, tx, blockHash, blockNumber, index, err := api.b.GetTransaction(ctx, hash)
	if !found {
		// No finalized transaction, try to retrieve it from the pool
		if tx := api.b.GetPoolTransaction(hash); tx != nil {
			return NewRPCPendingTransaction(tx, api.b.CurrentHeader(), api.b.ChainConfig()), nil
		}
		if err == nil {
			return nil, nil
		}
		return nil, NewTxIndexingError()
	}
	header, err := api.b.HeaderByHash(ctx, blockHash)
	if err != nil {
		return nil, err
	}
	return newRPCTransaction(tx, blockHash, blockNumber, header.Time, index, header.BaseFee, api.b.ChainConfig()), nil
>>>>>>> eb00f169
}

// GetRawTransactionByHash returns the bytes of the transaction for the given hash.
func (api *TransactionAPI) GetRawTransactionByHash(ctx context.Context, hash common.Hash) (hexutil.Bytes, error) {
	// Retrieve a finalized transaction, or a pooled otherwise
<<<<<<< HEAD
	found, tx, _, _, _, err := s.b.GetTransaction(ctx, hash)
	if !found {
		if tx = s.b.GetPoolTransaction(hash); tx != nil {
=======
	found, tx, _, _, _, err := api.b.GetTransaction(ctx, hash)
	if !found {
		if tx = api.b.GetPoolTransaction(hash); tx != nil {
>>>>>>> eb00f169
			return tx.MarshalBinary()
		}
		if err == nil {
			return nil, nil
		}
		return nil, NewTxIndexingError()
	}
	return tx.MarshalBinary()
}

// GetTransactionReceipt returns the transaction receipt for the given transaction hash.
<<<<<<< HEAD
func (s *TransactionAPI) GetTransactionReceipt(ctx context.Context, hash common.Hash) (map[string]interface{}, error) {
	found, tx, blockHash, blockNumber, index, err := s.b.GetTransaction(ctx, hash)
	if err != nil {
		return nil, NewTxIndexingError() // transaction is not fully indexed
	}
	if !found {
		return nil, nil // transaction is not existent or reachable
=======
func (api *TransactionAPI) GetTransactionReceipt(ctx context.Context, hash common.Hash) (map[string]interface{}, error) {
	found, tx, blockHash, blockNumber, index, err := api.b.GetTransaction(ctx, hash)
	if err != nil {
		return nil, NewTxIndexingError() // transaction is not fully indexed
>>>>>>> eb00f169
	}
	if !found {
		return nil, nil // transaction is not existent or reachable
	}
	header, err := api.b.HeaderByHash(ctx, blockHash)
	if err != nil {
		return nil, err
	}
	receipts, err := api.b.GetReceipts(ctx, blockHash)
	if err != nil {
		return nil, err
	}
	if uint64(len(receipts)) <= index {
		return nil, nil
	}
	receipt := receipts[index]

	// Derive the sender.
	signer := types.MakeSigner(api.b.ChainConfig(), header.Number, header.Time)
	return marshalReceipt(receipt, blockHash, blockNumber, signer, tx, int(index)), nil
}

// marshalReceipt marshals a transaction receipt into a JSON object.
func marshalReceipt(receipt *types.Receipt, blockHash common.Hash, blockNumber uint64, signer types.Signer, tx *types.Transaction, txIndex int) map[string]interface{} {
	from, _ := types.Sender(signer, tx)

	fields := map[string]interface{}{
		"blockHash":         blockHash,
		"blockNumber":       hexutil.Uint64(blockNumber),
		"transactionHash":   tx.Hash(),
		"transactionIndex":  hexutil.Uint64(txIndex),
		"from":              from,
		"to":                tx.To(),
		"gasUsed":           hexutil.Uint64(receipt.GasUsed),
		"cumulativeGasUsed": hexutil.Uint64(receipt.CumulativeGasUsed),
		"contractAddress":   nil,
		"logs":              receipt.Logs,
		"logsBloom":         receipt.Bloom,
		"type":              hexutil.Uint(tx.Type()),
		"effectiveGasPrice": (*hexutil.Big)(receipt.EffectiveGasPrice),
	}

	// Assign receipt status or post state.
	if len(receipt.PostState) > 0 {
		fields["root"] = hexutil.Bytes(receipt.PostState)
	} else {
		fields["status"] = hexutil.Uint(receipt.Status)
	}
	if receipt.Logs == nil {
		fields["logs"] = []*types.Log{}
	}

	if tx.Type() == types.BlobTxType {
		fields["blobGasUsed"] = hexutil.Uint64(receipt.BlobGasUsed)
		fields["blobGasPrice"] = (*hexutil.Big)(receipt.BlobGasPrice)
	}

	// If the ContractAddress is 20 0x0 bytes, assume it is not a contract creation
	if receipt.ContractAddress != (common.Address{}) {
		fields["contractAddress"] = receipt.ContractAddress
	}
	return fields
}

// sign is a helper function that signs a transaction with the private key of the given address.
func (api *TransactionAPI) sign(addr common.Address, tx *types.Transaction) (*types.Transaction, error) {
	// Look up the wallet containing the requested signer
	account := accounts.Account{Address: addr}

	wallet, err := api.b.AccountManager().Find(account)
	if err != nil {
		return nil, err
	}
	// Request the wallet to sign the transaction
	return wallet.SignTx(account, tx, api.b.ChainConfig().ChainID)
}

// SubmitTransaction is a helper function that submits tx to txPool and logs a message.
func SubmitTransaction(ctx context.Context, b Backend, tx *types.Transaction) (common.Hash, error) {
	if tx.Type() == types.BlobTxType {
		return common.Hash{}, errBlobTxNotSupported
	}
	if tx.Type() == types.DepositTxType {
		return common.Hash{}, errDepositTxNotSupported
	}

	// If the transaction fee cap is already specified, ensure the
	// fee of the given transaction is _reasonable_.
	if err := checkTxFee(tx.GasPrice(), tx.Gas(), b.RPCTxFeeCap()); err != nil {
		return common.Hash{}, err
	}
	if !b.UnprotectedAllowed() && !tx.Protected() {
		// Ensure only eip155 signed transactions are submitted if EIP155Required is set.
		return common.Hash{}, errors.New("only replay-protected (EIP-155) transactions allowed over RPC")
	}

	// save transaction in geth mempool as well, so things like forge can look it up
	if err := b.SendTx(ctx, tx); err != nil {
		return common.Hash{}, err
	}

	// Print a log with full tx details for manual investigations and interventions
	head := b.CurrentBlock()
	signer := types.MakeSigner(b.ChainConfig(), head.Number, head.Time)
	from, err := types.Sender(signer, tx)
	if err != nil {
		return common.Hash{}, err
	}

	if tx.To() == nil {
		addr := crypto.CreateAddress(from, tx.Nonce())
		log.Info("Submitted contract creation", "hash", tx.Hash().Hex(), "from", from, "nonce", tx.Nonce(), "contract", addr.Hex(), "value", tx.Value())
	} else {
		log.Info("Submitted transaction", "hash", tx.Hash().Hex(), "from", from, "nonce", tx.Nonce(), "recipient", tx.To(), "value", tx.Value())
	}
	return tx.Hash(), nil
}

// SendTransaction creates a transaction for the given argument, sign it and submit it to the
// transaction pool.
func (api *TransactionAPI) SendTransaction(ctx context.Context, args TransactionArgs) (common.Hash, error) {
	// Look up the wallet containing the requested signer
	account := accounts.Account{Address: args.from()}

	wallet, err := api.b.AccountManager().Find(account)
	if err != nil {
		return common.Hash{}, err
	}

	if args.Nonce == nil {
		// Hold the mutex around signing to prevent concurrent assignment of
		// the same nonce to multiple accounts.
		api.nonceLock.LockAddr(args.from())
		defer api.nonceLock.UnlockAddr(args.from())
	}
	if args.IsEIP4844() {
		return common.Hash{}, errBlobTxNotSupported
	}
	if args.IsEIP4844() {
		return common.Hash{}, errBlobTxNotSupported
	}

	// Set some sanity defaults and terminate on failure
<<<<<<< HEAD
	if err := args.setDefaults(ctx, s.b, false); err != nil {
		return common.Hash{}, err
	}
	// Assemble the transaction and sign with the wallet
	tx := args.ToTransaction()
=======
	if err := args.setDefaults(ctx, api.b, false); err != nil {
		return common.Hash{}, err
	}
	// Assemble the transaction and sign with the wallet
	tx := args.ToTransaction(types.LegacyTxType)
>>>>>>> eb00f169

	signed, err := wallet.SignTx(account, tx, api.b.ChainConfig().ChainID)
	if err != nil {
		return common.Hash{}, err
	}
	return SubmitTransaction(ctx, api.b, signed)
}

// FillTransaction fills the defaults (nonce, gas, gasPrice or 1559 fields)
// on a given unsigned transaction, and returns it to the caller for further
// processing (signing + broadcast).
<<<<<<< HEAD
func (s *TransactionAPI) FillTransaction(ctx context.Context, args TransactionArgs) (*SignTransactionResult, error) {
	args.blobSidecarAllowed = true

	// Set some sanity defaults and terminate on failure
	if err := args.setDefaults(ctx, s.b, false); err != nil {
		return nil, err
	}
	// Assemble the transaction and obtain rlp
	tx := args.ToTransaction()
=======
func (api *TransactionAPI) FillTransaction(ctx context.Context, args TransactionArgs) (*SignTransactionResult, error) {
	args.blobSidecarAllowed = true

	// Set some sanity defaults and terminate on failure
	if err := args.setDefaults(ctx, api.b, false); err != nil {
		return nil, err
	}
	// Assemble the transaction and obtain rlp
	tx := args.ToTransaction(types.LegacyTxType)
>>>>>>> eb00f169
	data, err := tx.MarshalBinary()
	if err != nil {
		return nil, err
	}
	return &SignTransactionResult{data, tx}, nil
}

// SendRawTransaction will add the signed transaction to the transaction pool.
// The sender is responsible for signing the transaction and using the correct nonce.
func (api *TransactionAPI) SendRawTransaction(ctx context.Context, input hexutil.Bytes) (common.Hash, error) {
	tx := new(types.Transaction)
	if err := tx.UnmarshalBinary(input); err != nil {
		return common.Hash{}, err
	}
	return SubmitTransaction(ctx, api.b, tx)
}

// Sign calculates an ECDSA signature for:
// keccak256("\x19Ethereum Signed Message:\n" + len(message) + message).
//
// Note, the produced signature conforms to the secp256k1 curve R, S and V values,
// where the V value will be 27 or 28 for legacy reasons.
//
// The account associated with addr must be unlocked.
//
// https://github.com/ethereum/wiki/wiki/JSON-RPC#eth_sign
func (api *TransactionAPI) Sign(addr common.Address, data hexutil.Bytes) (hexutil.Bytes, error) {
	// Look up the wallet containing the requested signer
	account := accounts.Account{Address: addr}

	wallet, err := api.b.AccountManager().Find(account)
	if err != nil {
		return nil, err
	}
	// Sign the requested hash with the wallet
	signature, err := wallet.SignText(account, data)
	if err == nil {
		signature[64] += 27 // Transform V from 0/1 to 27/28 according to the yellow paper
	}
	return signature, err
}

// SignTransactionResult represents a RLP encoded signed transaction.
type SignTransactionResult struct {
	Raw hexutil.Bytes      `json:"raw"`
	Tx  *types.Transaction `json:"tx"`
}

// SignTransaction will sign the given transaction with the from account.
// The node needs to have the private key of the account corresponding with
// the given from address and it needs to be unlocked.
<<<<<<< HEAD
func (s *TransactionAPI) SignTransaction(ctx context.Context, args TransactionArgs) (*SignTransactionResult, error) {
=======
func (api *TransactionAPI) SignTransaction(ctx context.Context, args TransactionArgs) (*SignTransactionResult, error) {
>>>>>>> eb00f169
	args.blobSidecarAllowed = true

	if args.Gas == nil {
		return nil, errors.New("gas not specified")
	}
	if args.GasPrice == nil && (args.MaxPriorityFeePerGas == nil || args.MaxFeePerGas == nil) {
		return nil, errors.New("missing gasPrice or maxFeePerGas/maxPriorityFeePerGas")
	}
	if args.Nonce == nil {
		return nil, errors.New("nonce not specified")
	}
<<<<<<< HEAD
	if err := args.setDefaults(ctx, s.b, false); err != nil {
		return nil, err
	}
	// Before actually sign the transaction, ensure the transaction fee is reasonable.
	tx := args.ToTransaction()
	if err := checkTxFee(tx.GasPrice(), tx.Gas(), s.b.RPCTxFeeCap()); err != nil {
=======
	if err := args.setDefaults(ctx, api.b, false); err != nil {
		return nil, err
	}
	// Before actually sign the transaction, ensure the transaction fee is reasonable.
	tx := args.ToTransaction(types.LegacyTxType)
	if err := checkTxFee(tx.GasPrice(), tx.Gas(), api.b.RPCTxFeeCap()); err != nil {
>>>>>>> eb00f169
		return nil, err
	}
	signed, err := api.sign(args.from(), tx)
	if err != nil {
		return nil, err
	}
	// If the transaction-to-sign was a blob transaction, then the signed one
	// no longer retains the blobs, only the blob hashes. In this step, we need
	// to put back the blob(s).
	if args.IsEIP4844() {
		signed = signed.WithBlobTxSidecar(&types.BlobTxSidecar{
			Blobs:       args.Blobs,
			Commitments: args.Commitments,
			Proofs:      args.Proofs,
		})
	}
	data, err := signed.MarshalBinary()
	if err != nil {
		return nil, err
	}
	return &SignTransactionResult{data, signed}, nil
}

// PendingTransactions returns the transactions that are in the transaction pool
// and have a from address that is one of the accounts this node manages.
func (api *TransactionAPI) PendingTransactions() ([]*RPCTransaction, error) {
	pending, err := api.b.GetPoolTransactions()
	if err != nil {
		return nil, err
	}
	accounts := make(map[common.Address]struct{})
	for _, wallet := range api.b.AccountManager().Wallets() {
		for _, account := range wallet.Accounts() {
			accounts[account.Address] = struct{}{}
		}
	}
	curHeader := api.b.CurrentHeader()
	transactions := make([]*RPCTransaction, 0, len(pending))
	for _, tx := range pending {
		from, _ := types.Sender(api.signer, tx)
		if _, exists := accounts[from]; exists {
			transactions = append(transactions, NewRPCPendingTransaction(tx, curHeader, api.b.ChainConfig()))
		}
	}
	return transactions, nil
}

// Resend accepts an existing transaction and a new gas price and limit. It will remove
// the given transaction from the pool and reinsert it with the new gas price and limit.
func (api *TransactionAPI) Resend(ctx context.Context, sendArgs TransactionArgs, gasPrice *hexutil.Big, gasLimit *hexutil.Uint64) (common.Hash, error) {
	if sendArgs.Nonce == nil {
		return common.Hash{}, errors.New("missing transaction nonce in transaction spec")
	}
<<<<<<< HEAD
	if err := sendArgs.setDefaults(ctx, s.b, false); err != nil {
		return common.Hash{}, err
	}
	matchTx := sendArgs.ToTransaction()
=======
	if err := sendArgs.setDefaults(ctx, api.b, false); err != nil {
		return common.Hash{}, err
	}
	matchTx := sendArgs.ToTransaction(types.LegacyTxType)
>>>>>>> eb00f169

	// Before replacing the old transaction, ensure the _new_ transaction fee is reasonable.
	var price = matchTx.GasPrice()
	if gasPrice != nil {
		price = gasPrice.ToInt()
	}
	var gas = matchTx.Gas()
	if gasLimit != nil {
		gas = uint64(*gasLimit)
	}
	if err := checkTxFee(price, gas, api.b.RPCTxFeeCap()); err != nil {
		return common.Hash{}, err
	}
	// Iterate the pending list for replacement
	pending, err := api.b.GetPoolTransactions()
	if err != nil {
		return common.Hash{}, err
	}
	for _, p := range pending {
		wantSigHash := api.signer.Hash(matchTx)
		pFrom, err := types.Sender(api.signer, p)
		if err == nil && pFrom == sendArgs.from() && api.signer.Hash(p) == wantSigHash {
			// Match. Re-sign and send the transaction.
			if gasPrice != nil && (*big.Int)(gasPrice).Sign() != 0 {
				sendArgs.GasPrice = gasPrice
			}
			if gasLimit != nil && *gasLimit != 0 {
				sendArgs.Gas = gasLimit
			}
<<<<<<< HEAD
			signedTx, err := s.sign(sendArgs.from(), sendArgs.ToTransaction())
=======
			signedTx, err := api.sign(sendArgs.from(), sendArgs.ToTransaction(types.LegacyTxType))
>>>>>>> eb00f169
			if err != nil {
				return common.Hash{}, err
			}
			if err = api.b.SendTx(ctx, signedTx); err != nil {
				return common.Hash{}, err
			}
			return signedTx.Hash(), nil
		}
	}
	return common.Hash{}, fmt.Errorf("transaction %#x not found", matchTx.Hash())
}

// DebugAPI is the collection of Ethereum APIs exposed over the debugging
// namespace.
type DebugAPI struct {
	b Backend
}

// NewDebugAPI creates a new instance of DebugAPI.
func NewDebugAPI(b Backend) *DebugAPI {
	return &DebugAPI{b: b}
}

// GetRawHeader retrieves the RLP encoding for a single header.
func (api *DebugAPI) GetRawHeader(ctx context.Context, blockNrOrHash rpc.BlockNumberOrHash) (hexutil.Bytes, error) {
	var hash common.Hash
	if h, ok := blockNrOrHash.Hash(); ok {
		hash = h
	} else {
		block, err := api.b.BlockByNumberOrHash(ctx, blockNrOrHash)
		if err != nil {
			return nil, err
		}
		hash = block.Hash()
	}
	header, _ := api.b.HeaderByHash(ctx, hash)
	if header == nil {
		return nil, fmt.Errorf("header #%d not found", hash)
	}
	return rlp.EncodeToBytes(header)
}

// GetRawBlock retrieves the RLP encoded for a single block.
func (api *DebugAPI) GetRawBlock(ctx context.Context, blockNrOrHash rpc.BlockNumberOrHash) (hexutil.Bytes, error) {
	var hash common.Hash
	if h, ok := blockNrOrHash.Hash(); ok {
		hash = h
	} else {
		block, err := api.b.BlockByNumberOrHash(ctx, blockNrOrHash)
		if err != nil {
			return nil, err
		}
		hash = block.Hash()
	}
	block, _ := api.b.BlockByHash(ctx, hash)
	if block == nil {
		return nil, fmt.Errorf("block #%d not found", hash)
	}
	return rlp.EncodeToBytes(block)
}

// GetRawReceipts retrieves the binary-encoded receipts of a single block.
func (api *DebugAPI) GetRawReceipts(ctx context.Context, blockNrOrHash rpc.BlockNumberOrHash) ([]hexutil.Bytes, error) {
	var hash common.Hash
	if h, ok := blockNrOrHash.Hash(); ok {
		hash = h
	} else {
		block, err := api.b.BlockByNumberOrHash(ctx, blockNrOrHash)
		if err != nil {
			return nil, err
		}
		hash = block.Hash()
	}
	receipts, err := api.b.GetReceipts(ctx, hash)
	if err != nil {
		return nil, err
	}
	result := make([]hexutil.Bytes, len(receipts))
	for i, receipt := range receipts {
		b, err := receipt.MarshalBinary()
		if err != nil {
			return nil, err
		}
		result[i] = b
	}
	return result, nil
}

// GetRawTransaction returns the bytes of the transaction for the given hash.
func (api *DebugAPI) GetRawTransaction(ctx context.Context, hash common.Hash) (hexutil.Bytes, error) {
	// Retrieve a finalized transaction, or a pooled otherwise
<<<<<<< HEAD
	found, tx, _, _, _, err := s.b.GetTransaction(ctx, hash)
	if !found {
		if tx = s.b.GetPoolTransaction(hash); tx != nil {
=======
	found, tx, _, _, _, err := api.b.GetTransaction(ctx, hash)
	if !found {
		if tx = api.b.GetPoolTransaction(hash); tx != nil {
>>>>>>> eb00f169
			return tx.MarshalBinary()
		}
		if err == nil {
			return nil, nil
		}
		return nil, NewTxIndexingError()
	}
	return tx.MarshalBinary()
}

// PrintBlock retrieves a block and returns its pretty printed form.
func (api *DebugAPI) PrintBlock(ctx context.Context, number uint64) (string, error) {
	block, _ := api.b.BlockByNumber(ctx, rpc.BlockNumber(number))
	if block == nil {
		return "", fmt.Errorf("block #%d not found", number)
	}
	return spew.Sdump(block), nil
}

// ChaindbProperty returns leveldb properties of the key-value database.
func (api *DebugAPI) ChaindbProperty() (string, error) {
	return api.b.ChainDb().Stat()
}

// ChaindbCompact flattens the entire key-value database into a single level,
// removing all unused slots and merging all keys.
func (api *DebugAPI) ChaindbCompact() error {
	cstart := time.Now()
	for b := 0; b <= 255; b++ {
		var (
			start = []byte{byte(b)}
			end   = []byte{byte(b + 1)}
		)
		if b == 255 {
			end = nil
		}
		log.Info("Compacting database", "range", fmt.Sprintf("%#X-%#X", start, end), "elapsed", common.PrettyDuration(time.Since(cstart)))
		if err := api.b.ChainDb().Compact(start, end); err != nil {
			log.Error("Database compaction failed", "err", err)
			return err
		}
	}
	return nil
}

// SetHead rewinds the head of the blockchain to a previous block.
func (api *DebugAPI) SetHead(number hexutil.Uint64) {
	api.b.SetHead(uint64(number))
}

// NetAPI offers network related RPC methods
type NetAPI struct {
	net            *p2p.Server
	networkVersion uint64
}

// NewNetAPI creates a new net API instance.
func NewNetAPI(net *p2p.Server, networkVersion uint64) *NetAPI {
	return &NetAPI{net, networkVersion}
}

// Listening returns an indication if the node is listening for network connections.
func (api *NetAPI) Listening() bool {
	return true // always listening
}

// PeerCount returns the number of connected peers
func (api *NetAPI) PeerCount() hexutil.Uint {
	return hexutil.Uint(api.net.PeerCount())
}

// Version returns the current ethereum protocol version.
func (api *NetAPI) Version() string {
	return fmt.Sprintf("%d", api.networkVersion)
}

// checkTxFee is an internal function used to check whether the fee of
// the given transaction is _reasonable_(under the cap).
func checkTxFee(gasPrice *big.Int, gas uint64, cap float64) error {
	// Short circuit if there is no cap for transaction fee at all.
	if cap == 0 {
		return nil
	}
	feeEth := new(big.Float).Quo(new(big.Float).SetInt(new(big.Int).Mul(gasPrice, new(big.Int).SetUint64(gas))), new(big.Float).SetInt(big.NewInt(params.Ether)))
	feeFloat, _ := feeEth.Float64()
	if feeFloat > cap {
		return fmt.Errorf("tx fee (%.2f ether) exceeds the configured cap (%.2f ether)", feeFloat, cap)
	}
	return nil
}<|MERGE_RESOLUTION|>--- conflicted
+++ resolved
@@ -28,15 +28,7 @@
 	"time"
 
 	"github.com/davecgh/go-spew/spew"
-	"github.com/holiman/uint256"
-	"github.com/tyler-smith/go-bip39"
-
 	"github.com/ethereum/go-ethereum/accounts"
-<<<<<<< HEAD
-	"github.com/ethereum/go-ethereum/accounts/keystore"
-	"github.com/ethereum/go-ethereum/accounts/scwallet"
-=======
->>>>>>> eb00f169
 	"github.com/ethereum/go-ethereum/common"
 	"github.com/ethereum/go-ethereum/common/hexutil"
 	"github.com/ethereum/go-ethereum/common/math"
@@ -56,22 +48,15 @@
 	"github.com/ethereum/go-ethereum/rlp"
 	"github.com/ethereum/go-ethereum/rpc"
 	"github.com/ethereum/go-ethereum/trie"
-<<<<<<< HEAD
-=======
 	"github.com/holiman/uint256"
->>>>>>> eb00f169
 )
 
 // estimateGasErrorRatio is the amount of overestimation eth_estimateGas is
 // allowed to produce in order to speed up calculations.
 const estimateGasErrorRatio = 0.015
 
-<<<<<<< HEAD
 var errBlobTxNotSupported = errors.New("blob transactions not supported")
 var errDepositTxNotSupported = errors.New("deposit transactions not supported")
-=======
-var errBlobTxNotSupported = errors.New("signing blob transactions not supported")
->>>>>>> eb00f169
 
 // EthereumAPI provides an API to access Ethereum related information.
 type EthereumAPI struct {
@@ -114,13 +99,8 @@
 }
 
 // FeeHistory returns the fee market history.
-<<<<<<< HEAD
-func (s *EthereumAPI) FeeHistory(ctx context.Context, blockCount math.HexOrDecimal64, lastBlock rpc.BlockNumber, rewardPercentiles []float64) (*feeHistoryResult, error) {
-	oldest, reward, baseFee, gasUsed, blobBaseFee, blobGasUsed, err := s.b.FeeHistory(ctx, uint64(blockCount), lastBlock, rewardPercentiles)
-=======
 func (api *EthereumAPI) FeeHistory(ctx context.Context, blockCount math.HexOrDecimal64, lastBlock rpc.BlockNumber, rewardPercentiles []float64) (*feeHistoryResult, error) {
 	oldest, reward, baseFee, gasUsed, blobBaseFee, blobGasUsed, err := api.b.FeeHistory(ctx, uint64(blockCount), lastBlock, rewardPercentiles)
->>>>>>> eb00f169
 	if err != nil {
 		return nil, err
 	}
@@ -156,13 +136,8 @@
 }
 
 // BlobBaseFee returns the base fee for blob gas at the current head.
-<<<<<<< HEAD
-func (s *EthereumAPI) BlobBaseFee(ctx context.Context) *hexutil.Big {
-	return (*hexutil.Big)(s.b.BlobBaseFee(ctx))
-=======
 func (api *EthereumAPI) BlobBaseFee(ctx context.Context) *hexutil.Big {
 	return (*hexutil.Big)(api.b.BlobBaseFee(ctx))
->>>>>>> eb00f169
 }
 
 // Syncing returns false in case the node is currently not syncing with the network. It can be up-to-date or has not
@@ -317,351 +292,8 @@
 }
 
 // Accounts returns the collection of accounts this node manages.
-<<<<<<< HEAD
-func (s *EthereumAccountAPI) Accounts() []common.Address {
-	return s.am.Accounts()
-}
-
-// PersonalAccountAPI provides an API to access accounts managed by this node.
-// It offers methods to create, (un)lock en list accounts. Some methods accept
-// passwords and are therefore considered private by default.
-type PersonalAccountAPI struct {
-	am        *accounts.Manager
-	nonceLock *AddrLocker
-	b         Backend
-}
-
-// NewPersonalAccountAPI creates a new PersonalAccountAPI.
-func NewPersonalAccountAPI(b Backend, nonceLock *AddrLocker) *PersonalAccountAPI {
-	return &PersonalAccountAPI{
-		am:        b.AccountManager(),
-		nonceLock: nonceLock,
-		b:         b,
-	}
-}
-
-// ListAccounts will return a list of addresses for accounts this node manages.
-func (s *PersonalAccountAPI) ListAccounts() []common.Address {
-	return s.am.Accounts()
-}
-
-// rawWallet is a JSON representation of an accounts.Wallet interface, with its
-// data contents extracted into plain fields.
-type rawWallet struct {
-	URL      string             `json:"url"`
-	Status   string             `json:"status"`
-	Failure  string             `json:"failure,omitempty"`
-	Accounts []accounts.Account `json:"accounts,omitempty"`
-}
-
-// ListWallets will return a list of wallets this node manages.
-func (s *PersonalAccountAPI) ListWallets() []rawWallet {
-	wallets := make([]rawWallet, 0) // return [] instead of nil if empty
-	for _, wallet := range s.am.Wallets() {
-		status, failure := wallet.Status()
-
-		raw := rawWallet{
-			URL:      wallet.URL().String(),
-			Status:   status,
-			Accounts: wallet.Accounts(),
-		}
-		if failure != nil {
-			raw.Failure = failure.Error()
-		}
-		wallets = append(wallets, raw)
-	}
-	return wallets
-}
-
-// OpenWallet initiates a hardware wallet opening procedure, establishing a USB
-// connection and attempting to authenticate via the provided passphrase. Note,
-// the method may return an extra challenge requiring a second open (e.g. the
-// Trezor PIN matrix challenge).
-func (s *PersonalAccountAPI) OpenWallet(url string, passphrase *string) error {
-	wallet, err := s.am.Wallet(url)
-	if err != nil {
-		return err
-	}
-	pass := ""
-	if passphrase != nil {
-		pass = *passphrase
-	}
-	return wallet.Open(pass)
-}
-
-// DeriveAccount requests an HD wallet to derive a new account, optionally pinning
-// it for later reuse.
-func (s *PersonalAccountAPI) DeriveAccount(url string, path string, pin *bool) (accounts.Account, error) {
-	wallet, err := s.am.Wallet(url)
-	if err != nil {
-		return accounts.Account{}, err
-	}
-	derivPath, err := accounts.ParseDerivationPath(path)
-	if err != nil {
-		return accounts.Account{}, err
-	}
-	if pin == nil {
-		pin = new(bool)
-	}
-	return wallet.Derive(derivPath, *pin)
-}
-
-// NewAccount will create a new account and returns the address for the new account.
-func (s *PersonalAccountAPI) NewAccount(password string) (common.AddressEIP55, error) {
-	ks, err := fetchKeystore(s.am)
-	if err != nil {
-		return common.AddressEIP55{}, err
-	}
-	acc, err := ks.NewAccount(password)
-	if err == nil {
-		addrEIP55 := common.AddressEIP55(acc.Address)
-		log.Info("Your new key was generated", "address", addrEIP55.String())
-		log.Warn("Please backup your key file!", "path", acc.URL.Path)
-		log.Warn("Please remember your password!")
-		return addrEIP55, nil
-	}
-	return common.AddressEIP55{}, err
-}
-
-// fetchKeystore retrieves the encrypted keystore from the account manager.
-func fetchKeystore(am *accounts.Manager) (*keystore.KeyStore, error) {
-	if ks := am.Backends(keystore.KeyStoreType); len(ks) > 0 {
-		return ks[0].(*keystore.KeyStore), nil
-	}
-	return nil, errors.New("local keystore not used")
-}
-
-// ImportRawKey stores the given hex encoded ECDSA key into the key directory,
-// encrypting it with the passphrase.
-func (s *PersonalAccountAPI) ImportRawKey(privkey string, password string) (common.Address, error) {
-	key, err := crypto.HexToECDSA(privkey)
-	if err != nil {
-		return common.Address{}, err
-	}
-	ks, err := fetchKeystore(s.am)
-	if err != nil {
-		return common.Address{}, err
-	}
-	acc, err := ks.ImportECDSA(key, password)
-	return acc.Address, err
-}
-
-// UnlockAccount will unlock the account associated with the given address with
-// the given password for duration seconds. If duration is nil it will use a
-// default of 300 seconds. It returns an indication if the account was unlocked.
-func (s *PersonalAccountAPI) UnlockAccount(ctx context.Context, addr common.Address, password string, duration *uint64) (bool, error) {
-	// When the API is exposed by external RPC(http, ws etc), unless the user
-	// explicitly specifies to allow the insecure account unlocking, otherwise
-	// it is disabled.
-	if s.b.ExtRPCEnabled() && !s.b.AccountManager().Config().InsecureUnlockAllowed {
-		return false, errors.New("account unlock with HTTP access is forbidden")
-	}
-
-	const max = uint64(time.Duration(math.MaxInt64) / time.Second)
-	var d time.Duration
-	if duration == nil {
-		d = 300 * time.Second
-	} else if *duration > max {
-		return false, errors.New("unlock duration too large")
-	} else {
-		d = time.Duration(*duration) * time.Second
-	}
-	ks, err := fetchKeystore(s.am)
-	if err != nil {
-		return false, err
-	}
-	err = ks.TimedUnlock(accounts.Account{Address: addr}, password, d)
-	if err != nil {
-		log.Warn("Failed account unlock attempt", "address", addr, "err", err)
-	}
-	return err == nil, err
-}
-
-// LockAccount will lock the account associated with the given address when it's unlocked.
-func (s *PersonalAccountAPI) LockAccount(addr common.Address) bool {
-	if ks, err := fetchKeystore(s.am); err == nil {
-		return ks.Lock(addr) == nil
-	}
-	return false
-}
-
-// signTransaction sets defaults and signs the given transaction
-// NOTE: the caller needs to ensure that the nonceLock is held, if applicable,
-// and release it after the transaction has been submitted to the tx pool
-func (s *PersonalAccountAPI) signTransaction(ctx context.Context, args *TransactionArgs, passwd string) (*types.Transaction, error) {
-	// Look up the wallet containing the requested signer
-	account := accounts.Account{Address: args.from()}
-	wallet, err := s.am.Find(account)
-	if err != nil {
-		return nil, err
-	}
-	// Set some sanity defaults and terminate on failure
-	if err := args.setDefaults(ctx, s.b, false); err != nil {
-		return nil, err
-	}
-	// Assemble the transaction and sign with the wallet
-	tx := args.ToTransaction()
-
-	return wallet.SignTxWithPassphrase(account, passwd, tx, s.b.ChainConfig().ChainID)
-}
-
-// SendTransaction will create a transaction from the given arguments and
-// tries to sign it with the key associated with args.From. If the given
-// passwd isn't able to decrypt the key it fails.
-func (s *PersonalAccountAPI) SendTransaction(ctx context.Context, args TransactionArgs, passwd string) (common.Hash, error) {
-	if args.Nonce == nil {
-		// Hold the mutex around signing to prevent concurrent assignment of
-		// the same nonce to multiple accounts.
-		s.nonceLock.LockAddr(args.from())
-		defer s.nonceLock.UnlockAddr(args.from())
-	}
-	if args.IsEIP4844() {
-		return common.Hash{}, errBlobTxNotSupported
-	}
-	signed, err := s.signTransaction(ctx, &args, passwd)
-	if err != nil {
-		log.Warn("Failed transaction send attempt", "from", args.from(), "to", args.To, "value", args.Value.ToInt(), "err", err)
-		return common.Hash{}, err
-	}
-	return SubmitTransaction(ctx, s.b, signed)
-}
-
-// SignTransaction will create a transaction from the given arguments and
-// tries to sign it with the key associated with args.From. If the given passwd isn't
-// able to decrypt the key it fails. The transaction is returned in RLP-form, not broadcast
-// to other nodes
-func (s *PersonalAccountAPI) SignTransaction(ctx context.Context, args TransactionArgs, passwd string) (*SignTransactionResult, error) {
-	// No need to obtain the noncelock mutex, since we won't be sending this
-	// tx into the transaction pool, but right back to the user
-	if args.From == nil {
-		return nil, errors.New("sender not specified")
-	}
-	if args.Gas == nil {
-		return nil, errors.New("gas not specified")
-	}
-	if args.GasPrice == nil && (args.MaxFeePerGas == nil || args.MaxPriorityFeePerGas == nil) {
-		return nil, errors.New("missing gasPrice or maxFeePerGas/maxPriorityFeePerGas")
-	}
-	if args.IsEIP4844() {
-		return nil, errBlobTxNotSupported
-	}
-	if args.Nonce == nil {
-		return nil, errors.New("nonce not specified")
-	}
-	// Before actually signing the transaction, ensure the transaction fee is reasonable.
-	tx := args.ToTransaction()
-	if err := checkTxFee(tx.GasPrice(), tx.Gas(), s.b.RPCTxFeeCap()); err != nil {
-		return nil, err
-	}
-	signed, err := s.signTransaction(ctx, &args, passwd)
-	if err != nil {
-		log.Warn("Failed transaction sign attempt", "from", args.from(), "to", args.To, "value", args.Value.ToInt(), "err", err)
-		return nil, err
-	}
-	data, err := signed.MarshalBinary()
-	if err != nil {
-		return nil, err
-	}
-	return &SignTransactionResult{data, signed}, nil
-}
-
-// Sign calculates an Ethereum ECDSA signature for:
-// keccak256("\x19Ethereum Signed Message:\n" + len(message) + message))
-//
-// Note, the produced signature conforms to the secp256k1 curve R, S and V values,
-// where the V value will be 27 or 28 for legacy reasons.
-//
-// The key used to calculate the signature is decrypted with the given password.
-//
-// https://geth.ethereum.org/docs/interacting-with-geth/rpc/ns-personal#personal-sign
-func (s *PersonalAccountAPI) Sign(ctx context.Context, data hexutil.Bytes, addr common.Address, passwd string) (hexutil.Bytes, error) {
-	// Look up the wallet containing the requested signer
-	account := accounts.Account{Address: addr}
-
-	wallet, err := s.b.AccountManager().Find(account)
-	if err != nil {
-		return nil, err
-	}
-	// Assemble sign the data with the wallet
-	signature, err := wallet.SignTextWithPassphrase(account, passwd, data)
-	if err != nil {
-		log.Warn("Failed data sign attempt", "address", addr, "err", err)
-		return nil, err
-	}
-	signature[crypto.RecoveryIDOffset] += 27 // Transform V from 0/1 to 27/28 according to the yellow paper
-	return signature, nil
-}
-
-// EcRecover returns the address for the account that was used to create the signature.
-// Note, this function is compatible with eth_sign and personal_sign. As such it recovers
-// the address of:
-// hash = keccak256("\x19Ethereum Signed Message:\n"${message length}${message})
-// addr = ecrecover(hash, signature)
-//
-// Note, the signature must conform to the secp256k1 curve R, S and V values, where
-// the V value must be 27 or 28 for legacy reasons.
-//
-// https://geth.ethereum.org/docs/interacting-with-geth/rpc/ns-personal#personal-ecrecover
-func (s *PersonalAccountAPI) EcRecover(ctx context.Context, data, sig hexutil.Bytes) (common.Address, error) {
-	if len(sig) != crypto.SignatureLength {
-		return common.Address{}, fmt.Errorf("signature must be %d bytes long", crypto.SignatureLength)
-	}
-	if sig[crypto.RecoveryIDOffset] != 27 && sig[crypto.RecoveryIDOffset] != 28 {
-		return common.Address{}, errors.New("invalid Ethereum signature (V is not 27 or 28)")
-	}
-	sig[crypto.RecoveryIDOffset] -= 27 // Transform yellow paper V from 27/28 to 0/1
-
-	rpk, err := crypto.SigToPub(accounts.TextHash(data), sig)
-	if err != nil {
-		return common.Address{}, err
-	}
-	return crypto.PubkeyToAddress(*rpk), nil
-}
-
-// InitializeWallet initializes a new wallet at the provided URL, by generating and returning a new private key.
-func (s *PersonalAccountAPI) InitializeWallet(ctx context.Context, url string) (string, error) {
-	wallet, err := s.am.Wallet(url)
-	if err != nil {
-		return "", err
-	}
-
-	entropy, err := bip39.NewEntropy(256)
-	if err != nil {
-		return "", err
-	}
-
-	mnemonic, err := bip39.NewMnemonic(entropy)
-	if err != nil {
-		return "", err
-	}
-
-	seed := bip39.NewSeed(mnemonic, "")
-
-	switch wallet := wallet.(type) {
-	case *scwallet.Wallet:
-		return mnemonic, wallet.Initialize(seed)
-	default:
-		return "", errors.New("specified wallet does not support initialization")
-	}
-}
-
-// Unpair deletes a pairing between wallet and geth.
-func (s *PersonalAccountAPI) Unpair(ctx context.Context, url string, pin string) error {
-	wallet, err := s.am.Wallet(url)
-	if err != nil {
-		return err
-	}
-
-	switch wallet := wallet.(type) {
-	case *scwallet.Wallet:
-		return wallet.Unpair([]byte(pin))
-	default:
-		return errors.New("specified wallet does not support pairing")
-	}
-=======
 func (api *EthereumAccountAPI) Accounts() []common.Address {
 	return api.am.Accounts()
->>>>>>> eb00f169
 }
 
 // BlockChainAPI provides an API to access Ethereum blockchain data.
@@ -1015,11 +647,7 @@
 }
 
 // Apply overrides the fields of specified accounts into the given state.
-<<<<<<< HEAD
-func (diff *StateOverride) Apply(statedb *state.StateDB) error {
-=======
 func (diff *StateOverride) Apply(statedb *state.StateDB, precompiles vm.PrecompiledContracts) error {
->>>>>>> eb00f169
 	if diff == nil {
 		return nil
 	}
@@ -1060,11 +688,7 @@
 		}
 		// Override account balance.
 		if account.Balance != nil {
-<<<<<<< HEAD
-			u256Balance, _ := uint256.FromBig((*big.Int)(*account.Balance))
-=======
 			u256Balance, _ := uint256.FromBig((*big.Int)(account.Balance))
->>>>>>> eb00f169
 			statedb.SetBalance(addr, u256Balance, tracing.BalanceChangeUnspecified)
 		}
 		if account.State != nil && account.StateDiff != nil {
@@ -1072,19 +696,11 @@
 		}
 		// Replace entire state if caller requires.
 		if account.State != nil {
-<<<<<<< HEAD
-			statedb.SetStorage(addr, *account.State)
-		}
-		// Apply state diff into specified accounts.
-		if account.StateDiff != nil {
-			for key, value := range *account.StateDiff {
-=======
 			statedb.SetStorage(addr, account.State)
 		}
 		// Apply state diff into specified accounts.
 		if account.StateDiff != nil {
 			for key, value := range account.StateDiff {
->>>>>>> eb00f169
 				statedb.SetState(addr, key, value)
 			}
 		}
@@ -1237,17 +853,6 @@
 
 func applyMessage(ctx context.Context, b Backend, args TransactionArgs, state *state.StateDB, header *types.Header, timeout time.Duration, gp *core.GasPool, blockContext *vm.BlockContext, vmConfig *vm.Config, precompiles vm.PrecompiledContracts, skipChecks bool) (*core.ExecutionResult, error) {
 	// Get a new instance of the EVM.
-<<<<<<< HEAD
-	blockCtx := core.NewEVMBlockContext(header, NewChainContext(ctx, b), nil)
-	if blockOverrides != nil {
-		blockOverrides.Apply(&blockCtx)
-	}
-	if err := args.CallDefaults(globalGasCap, blockCtx.BaseFee, b.ChainConfig().ChainID); err != nil {
-		return nil, err
-	}
-	msg := args.ToMessage(blockCtx.BaseFee)
-	evm := b.GetEVM(ctx, msg, state, header, &vm.Config{NoBaseFee: true}, &blockCtx)
-=======
 	if err := args.CallDefaults(gp.Gas(), blockContext.BaseFee, b.ChainConfig().ChainID); err != nil {
 		return nil, err
 	}
@@ -1272,7 +877,6 @@
 	}
 	return res, err
 }
->>>>>>> eb00f169
 
 func applyMessageWithEVM(ctx context.Context, evm *vm.EVM, msg *core.Message, timeout time.Duration, gp *core.GasPool) (*core.ExecutionResult, error) {
 	// Wait for the context to be done and cancel the evm. Even if the
@@ -1284,12 +888,6 @@
 
 	// Execute the message.
 	result, err := core.ApplyMessage(evm, msg, gp)
-<<<<<<< HEAD
-	if err := state.Error(); err != nil {
-		return nil, err
-	}
-=======
->>>>>>> eb00f169
 
 	// If the timer caused an abort, return an appropriate error message
 	if evm.Cancelled() {
@@ -1333,8 +931,6 @@
 	return result.Return(), result.Err
 }
 
-<<<<<<< HEAD
-=======
 // SimulateV1 executes series of transactions on top of a base state.
 // The transactions are packed into blocks. For each block, block header
 // fields can be overridden. The state can also be overridden prior to
@@ -1374,7 +970,6 @@
 	return sim.execute(ctx, opts.BlockStateCalls)
 }
 
->>>>>>> eb00f169
 // DoEstimateGas returns the lowest possible gas limit that allows the transaction to run
 // successfully at block `blockNrOrHash`. It returns error if the transaction would revert, or if
 // there are unexpected failures. The gas limit is capped by both `args.Gas` (if non-nil &
@@ -1385,11 +980,7 @@
 	if state == nil || err != nil {
 		return 0, err
 	}
-<<<<<<< HEAD
-	if err = overrides.Apply(state); err != nil {
-=======
 	if err := overrides.Apply(state, nil); err != nil {
->>>>>>> eb00f169
 		return 0, err
 	}
 	// Construct the gas estimator option from the user input
@@ -1399,26 +990,18 @@
 		Header:     header,
 		State:      state,
 		ErrorRatio: estimateGasErrorRatio,
-<<<<<<< HEAD
-=======
 	}
 	// Set any required transaction default, but make sure the gas cap itself is not messed with
 	// if it was not specified in the original argument list.
 	if args.Gas == nil {
 		args.Gas = new(hexutil.Uint64)
->>>>>>> eb00f169
 	}
 	if err := args.CallDefaults(gasCap, header.BaseFee, b.ChainConfig().ChainID); err != nil {
 		return 0, err
 	}
-<<<<<<< HEAD
-	call := args.ToMessage(header.BaseFee)
-	// Run the gas estimation andwrap any revertals into a custom return
-=======
 	call := args.ToMessage(header.BaseFee, true, true)
 
 	// Run the gas estimation and wrap any revertals into a custom return
->>>>>>> eb00f169
 	estimate, revert, err := gasestimator.Estimate(ctx, call, opts, gasCap)
 	if err != nil {
 		if len(revert) > 0 {
@@ -1435,11 +1018,7 @@
 // value is capped by both `args.Gas` (if non-nil & non-zero) and the backend's RPCGasCap
 // configuration (if non-zero).
 // Note: Required blob gas is not computed in this method.
-<<<<<<< HEAD
-func (s *BlockChainAPI) EstimateGas(ctx context.Context, args TransactionArgs, blockNrOrHash *rpc.BlockNumberOrHash, overrides *StateOverride) (hexutil.Uint64, error) {
-=======
 func (api *BlockChainAPI) EstimateGas(ctx context.Context, args TransactionArgs, blockNrOrHash *rpc.BlockNumberOrHash, overrides *StateOverride) (hexutil.Uint64, error) {
->>>>>>> eb00f169
 	bNrOrHash := rpc.BlockNumberOrHashWithNumber(rpc.LatestBlockNumber)
 	if blockNrOrHash != nil {
 		bNrOrHash = *blockNrOrHash
@@ -1682,11 +1261,7 @@
 
 // CreateAccessList creates an EIP-2930 type AccessList for the given transaction.
 // Reexec and BlockNrOrHash can be specified to create the accessList on top of a certain state.
-<<<<<<< HEAD
-func (s *BlockChainAPI) CreateAccessList(ctx context.Context, args TransactionArgs, blockNrOrHash *rpc.BlockNumberOrHash) (*accessListResult, error) {
-=======
 func (api *BlockChainAPI) CreateAccessList(ctx context.Context, args TransactionArgs, blockNrOrHash *rpc.BlockNumberOrHash) (*accessListResult, error) {
->>>>>>> eb00f169
 	bNrOrHash := rpc.BlockNumberOrHashWithNumber(rpc.LatestBlockNumber)
 	if blockNrOrHash != nil {
 		bNrOrHash = *blockNrOrHash
@@ -1713,9 +1288,6 @@
 	}
 
 	// Ensure any missing fields are filled, extract the recipient and input data
-<<<<<<< HEAD
-	if err := args.setDefaults(ctx, b, true); err != nil {
-=======
 	if err = args.setFeeDefaults(ctx, b, header); err != nil {
 		return nil, 0, nil, err
 	}
@@ -1725,7 +1297,6 @@
 	}
 	blockCtx := core.NewEVMBlockContext(header, NewChainContext(ctx, b), nil)
 	if err = args.CallDefaults(b.RPCGasCap(), blockCtx.BaseFee, b.ChainConfig().ChainID); err != nil {
->>>>>>> eb00f169
 		return nil, 0, nil, err
 	}
 
@@ -1756,21 +1327,12 @@
 		statedb := db.Copy()
 		// Set the accesslist to the last al
 		args.AccessList = &accessList
-<<<<<<< HEAD
-		msg := args.ToMessage(header.BaseFee)
-=======
 		msg := args.ToMessage(header.BaseFee, true, true)
->>>>>>> eb00f169
 
 		// Apply the transaction with the access list tracer
 		tracer := logger.NewAccessListTracer(accessList, args.from(), to, precompiles)
 		config := vm.Config{Tracer: tracer.Hooks(), NoBaseFee: true}
 		vmenv := b.GetEVM(ctx, msg, statedb, header, &config, nil)
-<<<<<<< HEAD
-		res, err := core.ApplyMessage(vmenv, msg, new(core.GasPool).AddGas(msg.GasLimit))
-		if err != nil {
-			return nil, 0, nil, fmt.Errorf("failed to apply transaction: %v err: %v", args.ToTransaction().Hash(), err)
-=======
 		// Lower the basefee to 0 to avoid breaking EVM
 		// invariants (basefee < feecap).
 		if msg.GasPrice.Sign() == 0 {
@@ -1782,7 +1344,6 @@
 		res, err := core.ApplyMessage(vmenv, msg, new(core.GasPool).AddGas(msg.GasLimit))
 		if err != nil {
 			return nil, 0, nil, fmt.Errorf("failed to apply transaction: %v err: %v", args.ToTransaction(types.LegacyTxType).Hash(), err)
->>>>>>> eb00f169
 		}
 		if tracer.Equal(prevTracer) {
 			return accessList, res.UsedGas, res.Err, nil
@@ -1878,24 +1439,6 @@
 // GetTransactionByHash returns the transaction for the given hash
 func (api *TransactionAPI) GetTransactionByHash(ctx context.Context, hash common.Hash) (*RPCTransaction, error) {
 	// Try to return an already finalized transaction
-<<<<<<< HEAD
-	found, tx, blockHash, blockNumber, index, err := s.b.GetTransaction(ctx, hash)
-	if !found {
-		// No finalized transaction, try to retrieve it from the pool
-		if tx := s.b.GetPoolTransaction(hash); tx != nil {
-			return NewRPCPendingTransaction(tx, s.b.CurrentHeader(), s.b.ChainConfig()), nil
-		}
-		if err == nil {
-			return nil, nil
-		}
-		return nil, NewTxIndexingError()
-	}
-	header, err := s.b.HeaderByHash(ctx, blockHash)
-	if err != nil {
-		return nil, err
-	}
-	return newRPCTransaction(tx, blockHash, blockNumber, header.Time, index, header.BaseFee, s.b.ChainConfig()), nil
-=======
 	found, tx, blockHash, blockNumber, index, err := api.b.GetTransaction(ctx, hash)
 	if !found {
 		// No finalized transaction, try to retrieve it from the pool
@@ -1912,21 +1455,14 @@
 		return nil, err
 	}
 	return newRPCTransaction(tx, blockHash, blockNumber, header.Time, index, header.BaseFee, api.b.ChainConfig()), nil
->>>>>>> eb00f169
 }
 
 // GetRawTransactionByHash returns the bytes of the transaction for the given hash.
 func (api *TransactionAPI) GetRawTransactionByHash(ctx context.Context, hash common.Hash) (hexutil.Bytes, error) {
 	// Retrieve a finalized transaction, or a pooled otherwise
-<<<<<<< HEAD
-	found, tx, _, _, _, err := s.b.GetTransaction(ctx, hash)
-	if !found {
-		if tx = s.b.GetPoolTransaction(hash); tx != nil {
-=======
 	found, tx, _, _, _, err := api.b.GetTransaction(ctx, hash)
 	if !found {
 		if tx = api.b.GetPoolTransaction(hash); tx != nil {
->>>>>>> eb00f169
 			return tx.MarshalBinary()
 		}
 		if err == nil {
@@ -1938,20 +1474,10 @@
 }
 
 // GetTransactionReceipt returns the transaction receipt for the given transaction hash.
-<<<<<<< HEAD
-func (s *TransactionAPI) GetTransactionReceipt(ctx context.Context, hash common.Hash) (map[string]interface{}, error) {
-	found, tx, blockHash, blockNumber, index, err := s.b.GetTransaction(ctx, hash)
-	if err != nil {
-		return nil, NewTxIndexingError() // transaction is not fully indexed
-	}
-	if !found {
-		return nil, nil // transaction is not existent or reachable
-=======
 func (api *TransactionAPI) GetTransactionReceipt(ctx context.Context, hash common.Hash) (map[string]interface{}, error) {
 	found, tx, blockHash, blockNumber, index, err := api.b.GetTransaction(ctx, hash)
 	if err != nil {
 		return nil, NewTxIndexingError() // transaction is not fully indexed
->>>>>>> eb00f169
 	}
 	if !found {
 		return nil, nil // transaction is not existent or reachable
@@ -2095,19 +1621,11 @@
 	}
 
 	// Set some sanity defaults and terminate on failure
-<<<<<<< HEAD
-	if err := args.setDefaults(ctx, s.b, false); err != nil {
-		return common.Hash{}, err
-	}
-	// Assemble the transaction and sign with the wallet
-	tx := args.ToTransaction()
-=======
 	if err := args.setDefaults(ctx, api.b, false); err != nil {
 		return common.Hash{}, err
 	}
 	// Assemble the transaction and sign with the wallet
 	tx := args.ToTransaction(types.LegacyTxType)
->>>>>>> eb00f169
 
 	signed, err := wallet.SignTx(account, tx, api.b.ChainConfig().ChainID)
 	if err != nil {
@@ -2119,17 +1637,6 @@
 // FillTransaction fills the defaults (nonce, gas, gasPrice or 1559 fields)
 // on a given unsigned transaction, and returns it to the caller for further
 // processing (signing + broadcast).
-<<<<<<< HEAD
-func (s *TransactionAPI) FillTransaction(ctx context.Context, args TransactionArgs) (*SignTransactionResult, error) {
-	args.blobSidecarAllowed = true
-
-	// Set some sanity defaults and terminate on failure
-	if err := args.setDefaults(ctx, s.b, false); err != nil {
-		return nil, err
-	}
-	// Assemble the transaction and obtain rlp
-	tx := args.ToTransaction()
-=======
 func (api *TransactionAPI) FillTransaction(ctx context.Context, args TransactionArgs) (*SignTransactionResult, error) {
 	args.blobSidecarAllowed = true
 
@@ -2139,7 +1646,6 @@
 	}
 	// Assemble the transaction and obtain rlp
 	tx := args.ToTransaction(types.LegacyTxType)
->>>>>>> eb00f169
 	data, err := tx.MarshalBinary()
 	if err != nil {
 		return nil, err
@@ -2191,11 +1697,7 @@
 // SignTransaction will sign the given transaction with the from account.
 // The node needs to have the private key of the account corresponding with
 // the given from address and it needs to be unlocked.
-<<<<<<< HEAD
-func (s *TransactionAPI) SignTransaction(ctx context.Context, args TransactionArgs) (*SignTransactionResult, error) {
-=======
 func (api *TransactionAPI) SignTransaction(ctx context.Context, args TransactionArgs) (*SignTransactionResult, error) {
->>>>>>> eb00f169
 	args.blobSidecarAllowed = true
 
 	if args.Gas == nil {
@@ -2207,21 +1709,12 @@
 	if args.Nonce == nil {
 		return nil, errors.New("nonce not specified")
 	}
-<<<<<<< HEAD
-	if err := args.setDefaults(ctx, s.b, false); err != nil {
-		return nil, err
-	}
-	// Before actually sign the transaction, ensure the transaction fee is reasonable.
-	tx := args.ToTransaction()
-	if err := checkTxFee(tx.GasPrice(), tx.Gas(), s.b.RPCTxFeeCap()); err != nil {
-=======
 	if err := args.setDefaults(ctx, api.b, false); err != nil {
 		return nil, err
 	}
 	// Before actually sign the transaction, ensure the transaction fee is reasonable.
 	tx := args.ToTransaction(types.LegacyTxType)
 	if err := checkTxFee(tx.GasPrice(), tx.Gas(), api.b.RPCTxFeeCap()); err != nil {
->>>>>>> eb00f169
 		return nil, err
 	}
 	signed, err := api.sign(args.from(), tx)
@@ -2275,17 +1768,10 @@
 	if sendArgs.Nonce == nil {
 		return common.Hash{}, errors.New("missing transaction nonce in transaction spec")
 	}
-<<<<<<< HEAD
-	if err := sendArgs.setDefaults(ctx, s.b, false); err != nil {
-		return common.Hash{}, err
-	}
-	matchTx := sendArgs.ToTransaction()
-=======
 	if err := sendArgs.setDefaults(ctx, api.b, false); err != nil {
 		return common.Hash{}, err
 	}
 	matchTx := sendArgs.ToTransaction(types.LegacyTxType)
->>>>>>> eb00f169
 
 	// Before replacing the old transaction, ensure the _new_ transaction fee is reasonable.
 	var price = matchTx.GasPrice()
@@ -2315,11 +1801,7 @@
 			if gasLimit != nil && *gasLimit != 0 {
 				sendArgs.Gas = gasLimit
 			}
-<<<<<<< HEAD
-			signedTx, err := s.sign(sendArgs.from(), sendArgs.ToTransaction())
-=======
 			signedTx, err := api.sign(sendArgs.from(), sendArgs.ToTransaction(types.LegacyTxType))
->>>>>>> eb00f169
 			if err != nil {
 				return common.Hash{}, err
 			}
@@ -2411,15 +1893,9 @@
 // GetRawTransaction returns the bytes of the transaction for the given hash.
 func (api *DebugAPI) GetRawTransaction(ctx context.Context, hash common.Hash) (hexutil.Bytes, error) {
 	// Retrieve a finalized transaction, or a pooled otherwise
-<<<<<<< HEAD
-	found, tx, _, _, _, err := s.b.GetTransaction(ctx, hash)
-	if !found {
-		if tx = s.b.GetPoolTransaction(hash); tx != nil {
-=======
 	found, tx, _, _, _, err := api.b.GetTransaction(ctx, hash)
 	if !found {
 		if tx = api.b.GetPoolTransaction(hash); tx != nil {
->>>>>>> eb00f169
 			return tx.MarshalBinary()
 		}
 		if err == nil {
