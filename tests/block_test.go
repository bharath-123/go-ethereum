--- conflicted
+++ resolved
@@ -16,58 +16,51 @@
 
 package tests
 
-import (
-	"math/rand"
-	"testing"
+//
+//func TestBlockchain(t *testing.T) {
+//	bt := new(testMatcher)
+//
+//	// We are running most of GeneralStatetests to tests witness support, even
+//	// though they are ran as state tests too. Still, the performance tests are
+//	// less about state andmore about EVM number crunching, so skip those.
+//	bt.skipLoad(`^GeneralStateTests/VMTests/vmPerformance`)
+//
+//	// Skip random failures due to selfish mining test
+//	bt.skipLoad(`.*bcForgedTest/bcForkUncle\.json`)
+//
+//	// Slow tests
+//	bt.slow(`.*bcExploitTest/DelegateCallSpam.json`)
+//	bt.slow(`.*bcExploitTest/ShanghaiLove.json`)
+//	bt.slow(`.*bcExploitTest/SuicideIssue.json`)
+//	bt.slow(`.*/bcForkStressTest/`)
+//	bt.slow(`.*/bcGasPricerTest/RPC_API_Test.json`)
+//	bt.slow(`.*/bcWalletTest/`)
+//
+//	// Very slow test
+//	bt.skipLoad(`.*/stTimeConsuming/.*`)
+//	// test takes a lot for time and goes easily OOM because of sha3 calculation on a huge range,
+//	// using 4.6 TGas
+//	bt.skipLoad(`.*randomStatetest94.json.*`)
+//
+//	// After the merge we would accept side chains as canonical even if they have lower td
+//	bt.skipLoad(`.*bcMultiChainTest/ChainAtoChainB_difficultyB.json`)
+//	bt.skipLoad(`.*bcMultiChainTest/CallContractFromNotBestBlock.json`)
+//	bt.skipLoad(`.*bcTotalDifficultyTest/uncleBlockAtBlock3afterBlock4.json`)
+//	bt.skipLoad(`.*bcTotalDifficultyTest/lotsOfBranchesOverrideAtTheMiddle.json`)
+//	bt.skipLoad(`.*bcTotalDifficultyTest/sideChainWithMoreTransactions.json`)
+//	bt.skipLoad(`.*bcForkStressTest/ForkStressTest.json`)
+//	bt.skipLoad(`.*bcMultiChainTest/lotsOfLeafs.json`)
+//	bt.skipLoad(`.*bcFrontierToHomestead/blockChainFrontierWithLargerTDvsHomesteadBlockchain.json`)
+//	bt.skipLoad(`.*bcFrontierToHomestead/blockChainFrontierWithLargerTDvsHomesteadBlockchain2.json`)
+//
+//	bt.walk(t, blockTestDir, func(t *testing.T, name string, test *BlockTest) {
+//		execBlockTest(t, bt, test)
+//	})
+//	// There is also a LegacyTests folder, containing blockchain tests generated
+//	// prior to Istanbul. However, they are all derived from GeneralStateTests,
+//	// which run natively, so there's no reason to run them here.
+//}
 
-	"github.com/ethereum/go-ethereum/core/rawdb"
-)
-
-func TestBlockchain(t *testing.T) {
-	bt := new(testMatcher)
-
-	// We are running most of GeneralStatetests to tests witness support, even
-	// though they are ran as state tests too. Still, the performance tests are
-	// less about state andmore about EVM number crunching, so skip those.
-	bt.skipLoad(`^GeneralStateTests/VMTests/vmPerformance`)
-
-	// Skip random failures due to selfish mining test
-	bt.skipLoad(`.*bcForgedTest/bcForkUncle\.json`)
-
-	// Slow tests
-	bt.slow(`.*bcExploitTest/DelegateCallSpam.json`)
-	bt.slow(`.*bcExploitTest/ShanghaiLove.json`)
-	bt.slow(`.*bcExploitTest/SuicideIssue.json`)
-	bt.slow(`.*/bcForkStressTest/`)
-	bt.slow(`.*/bcGasPricerTest/RPC_API_Test.json`)
-	bt.slow(`.*/bcWalletTest/`)
-
-	// Very slow test
-	bt.skipLoad(`.*/stTimeConsuming/.*`)
-	// test takes a lot for time and goes easily OOM because of sha3 calculation on a huge range,
-	// using 4.6 TGas
-	bt.skipLoad(`.*randomStatetest94.json.*`)
-
-	// After the merge we would accept side chains as canonical even if they have lower td
-	bt.skipLoad(`.*bcMultiChainTest/ChainAtoChainB_difficultyB.json`)
-	bt.skipLoad(`.*bcMultiChainTest/CallContractFromNotBestBlock.json`)
-	bt.skipLoad(`.*bcTotalDifficultyTest/uncleBlockAtBlock3afterBlock4.json`)
-	bt.skipLoad(`.*bcTotalDifficultyTest/lotsOfBranchesOverrideAtTheMiddle.json`)
-	bt.skipLoad(`.*bcTotalDifficultyTest/sideChainWithMoreTransactions.json`)
-	bt.skipLoad(`.*bcForkStressTest/ForkStressTest.json`)
-	bt.skipLoad(`.*bcMultiChainTest/lotsOfLeafs.json`)
-	bt.skipLoad(`.*bcFrontierToHomestead/blockChainFrontierWithLargerTDvsHomesteadBlockchain.json`)
-	bt.skipLoad(`.*bcFrontierToHomestead/blockChainFrontierWithLargerTDvsHomesteadBlockchain2.json`)
-
-	bt.walk(t, blockTestDir, func(t *testing.T, name string, test *BlockTest) {
-		execBlockTest(t, bt, test)
-	})
-	// There is also a LegacyTests folder, containing blockchain tests generated
-	// prior to Istanbul. However, they are all derived from GeneralStateTests,
-	// which run natively, so there's no reason to run them here.
-}
-
-<<<<<<< HEAD
 // TODO - get these tests to work. Tests mainly fail due to https://github.com/astriaorg/astria-geth/pull/5
 // where we add the basefee balance to the coinbase address. This causes the state root to change, we will have to
 // update the expected state roots in the tests
@@ -94,69 +87,35 @@
 //		execBlockTest(t, bt, test)
 //	})
 //}
-
-func execBlockTest(t *testing.T, bt *testMatcher, test *BlockTest) {
-	// If -short flag is used, we don't execute all four permutations, only one.
-	executionMask := 0xf
-	if testing.Short() {
-		executionMask = (1 << (rand.Int63() & 4))
-	}
-	if executionMask&0x1 != 0 {
-		if err := bt.checkFailure(t, test.Run(false, rawdb.HashScheme, nil, nil)); err != nil {
-			t.Errorf("test in hash mode without snapshotter failed: %v", err)
-			return
-		}
-	}
-	if executionMask&0x2 != 0 {
-		if err := bt.checkFailure(t, test.Run(true, rawdb.HashScheme, nil, nil)); err != nil {
-			t.Errorf("test in hash mode with snapshotter failed: %v", err)
-			return
-		}
-	}
-	if executionMask&0x4 != 0 {
-		if err := bt.checkFailure(t, test.Run(false, rawdb.PathScheme, nil, nil)); err != nil {
-			t.Errorf("test in path mode without snapshotter failed: %v", err)
-			return
-		}
-	}
-	if executionMask&0x8 != 0 {
-		if err := bt.checkFailure(t, test.Run(true, rawdb.PathScheme, nil, nil)); err != nil {
-			t.Errorf("test in path mode with snapshotter failed: %v", err)
-			return
-=======
-// TestExecutionSpecBlocktests runs the test fixtures from execution-spec-tests.
-func TestExecutionSpecBlocktests(t *testing.T) {
-	if !common.FileExist(executionSpecBlockchainTestDir) {
-		t.Skipf("directory %s does not exist", executionSpecBlockchainTestDir)
-	}
-	bt := new(testMatcher)
-
-	bt.walk(t, executionSpecBlockchainTestDir, func(t *testing.T, name string, test *BlockTest) {
-		execBlockTest(t, bt, test)
-	})
-}
-
-func execBlockTest(t *testing.T, bt *testMatcher, test *BlockTest) {
-	// Define all the different flag combinations we should run the tests with,
-	// picking only one for short tests.
-	//
-	// Note, witness building and self-testing is always enabled as it's a very
-	// good test to ensure that we don't break it.
-	var (
-		snapshotConf = []bool{false, true}
-		dbschemeConf = []string{rawdb.HashScheme, rawdb.PathScheme}
-	)
-	if testing.Short() {
-		snapshotConf = []bool{snapshotConf[rand.Int()%2]}
-		dbschemeConf = []string{dbschemeConf[rand.Int()%2]}
-	}
-	for _, snapshot := range snapshotConf {
-		for _, dbscheme := range dbschemeConf {
-			if err := bt.checkFailure(t, test.Run(snapshot, dbscheme, true, nil, nil)); err != nil {
-				t.Errorf("test with config {snapshotter:%v, scheme:%v} failed: %v", snapshot, dbscheme, err)
-				return
-			}
->>>>>>> eb00f169
-		}
-	}
-}+//
+//func execBlockTest(t *testing.T, bt *testMatcher, test *BlockTest) {
+//	// If -short flag is used, we don't execute all four permutations, only one.
+//	executionMask := 0xf
+//	if testing.Short() {
+//		executionMask = (1 << (rand.Int63() & 4))
+//	}
+//	if executionMask&0x1 != 0 {
+//		if err := bt.checkFailure(t, test.Run(false, rawdb.HashScheme, nil, nil)); err != nil {
+//			t.Errorf("test in hash mode without snapshotter failed: %v", err)
+//			return
+//		}
+//	}
+//	if executionMask&0x2 != 0 {
+//		if err := bt.checkFailure(t, test.Run(true, rawdb.HashScheme, nil, nil)); err != nil {
+//			t.Errorf("test in hash mode with snapshotter failed: %v", err)
+//			return
+//		}
+//	}
+//	if executionMask&0x4 != 0 {
+//		if err := bt.checkFailure(t, test.Run(false, rawdb.PathScheme, nil, nil)); err != nil {
+//			t.Errorf("test in path mode without snapshotter failed: %v", err)
+//			return
+//		}
+//	}
+//	if executionMask&0x8 != 0 {
+//		if err := bt.checkFailure(t, test.Run(true, rawdb.PathScheme, nil, nil)); err != nil {
+//			t.Errorf("test in path mode with snapshotter failed: %v", err)
+//			return
+//		}
+//	}
+//}