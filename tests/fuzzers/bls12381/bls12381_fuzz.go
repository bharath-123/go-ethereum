// Copyright 2021 The go-ethereum Authors
// This file is part of the go-ethereum library.
//
// The go-ethereum library is free software: you can redistribute it and/or modify
// it under the terms of the GNU Lesser General Public License as published by
// the Free Software Foundation, either version 3 of the License, or
// (at your option) any later version.
//
// The go-ethereum library is distributed in the hope that it will be useful,
// but WITHOUT ANY WARRANTY; without even the implied warranty of
// MERCHANTABILITY or FITNESS FOR A PARTICULAR PURPOSE. See the
// GNU Lesser General Public License for more details.
//
// You should have received a copy of the GNU Lesser General Public License
// along with the go-ethereum library. If not, see <http://www.gnu.org/licenses/>.

//go:build cgo
// +build cgo

package bls

import (
	"bytes"
	"crypto/rand"
	"fmt"
	"io"
	"math/big"

	"github.com/consensys/gnark-crypto/ecc"
	gnark "github.com/consensys/gnark-crypto/ecc/bls12-381"
	"github.com/consensys/gnark-crypto/ecc/bls12-381/fp"
	"github.com/consensys/gnark-crypto/ecc/bls12-381/fr"
	"github.com/ethereum/go-ethereum/common"
<<<<<<< HEAD
	bls12381 "github.com/kilic/bls12-381"
=======
>>>>>>> eb00f169
	blst "github.com/supranational/blst/bindings/go"
)

func fuzzG1SubgroupChecks(data []byte) int {
	input := bytes.NewReader(data)
<<<<<<< HEAD
	kpG1, cpG1, blG1, err := getG1Points(input)
	if err != nil {
		return 0
	}
	inSubGroupKilic := bls12381.NewG1().InCorrectSubgroup(kpG1)
	inSubGroupGnark := cpG1.IsInSubGroup()
	inSubGroupBLST := blG1.InG1()
	if inSubGroupKilic != inSubGroupGnark {
		panic(fmt.Sprintf("differing subgroup check, kilic %v, gnark %v", inSubGroupKilic, inSubGroupGnark))
	}
	if inSubGroupKilic != inSubGroupBLST {
		panic(fmt.Sprintf("differing subgroup check, kilic %v, blst %v", inSubGroupKilic, inSubGroupBLST))
=======
	cpG1, blG1, err := getG1Points(input)
	if err != nil {
		return 0
	}
	inSubGroupGnark := cpG1.IsInSubGroup()
	inSubGroupBLST := blG1.InG1()
	if inSubGroupGnark != inSubGroupBLST {
		panic(fmt.Sprintf("differing subgroup check, gnark %v, blst %v", inSubGroupGnark, inSubGroupBLST))
>>>>>>> eb00f169
	}
	return 1
}

func fuzzG2SubgroupChecks(data []byte) int {
	input := bytes.NewReader(data)
<<<<<<< HEAD
	kpG2, cpG2, blG2, err := getG2Points(input)
	if err != nil {
		return 0
	}
	inSubGroupKilic := bls12381.NewG2().InCorrectSubgroup(kpG2)
	inSubGroupGnark := cpG2.IsInSubGroup()
	inSubGroupBLST := blG2.InG2()
	if inSubGroupKilic != inSubGroupGnark {
		panic(fmt.Sprintf("differing subgroup check, kilic %v, gnark %v", inSubGroupKilic, inSubGroupGnark))
	}
	if inSubGroupKilic != inSubGroupBLST {
		panic(fmt.Sprintf("differing subgroup check, kilic %v, blst %v", inSubGroupKilic, inSubGroupBLST))
=======
	gpG2, blG2, err := getG2Points(input)
	if err != nil {
		return 0
	}
	inSubGroupGnark := gpG2.IsInSubGroup()
	inSubGroupBLST := blG2.InG2()
	if inSubGroupGnark != inSubGroupBLST {
		panic(fmt.Sprintf("differing subgroup check, gnark %v, blst %v", inSubGroupGnark, inSubGroupBLST))
>>>>>>> eb00f169
	}
	return 1
}

func fuzzCrossPairing(data []byte) int {
	input := bytes.NewReader(data)

	// get random G1 points
	cpG1, blG1, err := getG1Points(input)
	if err != nil {
		return 0
	}

	// get random G2 points
	cpG2, blG2, err := getG2Points(input)
	if err != nil {
		return 0
	}

<<<<<<< HEAD
	// compute pairing using geth
	engine := bls12381.NewEngine()
	engine.AddPair(kpG1, kpG2)
	kResult := engine.Result()

=======
>>>>>>> eb00f169
	// compute pairing using gnark
	cResult, err := gnark.Pair([]gnark.G1Affine{*cpG1}, []gnark.G2Affine{*cpG2})
	if err != nil {
		panic(fmt.Sprintf("gnark/bls12381 encountered error: %v", err))
	}

	// compute pairing using blst
	blstResult := blst.Fp12MillerLoop(blG2, blG1)
	blstResult.FinalExp()
	res := massageBLST(blstResult.ToBendian())
	if !(bytes.Equal(res, cResult.Marshal())) {
		panic("pairing mismatch blst / geth")
	}

	return 1
}

func massageBLST(in []byte) []byte {
	out := make([]byte, len(in))
	len := 12 * 48
	// 1
	copy(out[0:], in[len-1*48:len])
	copy(out[1*48:], in[len-2*48:len-1*48])
	// 2
	copy(out[6*48:], in[len-3*48:len-2*48])
	copy(out[7*48:], in[len-4*48:len-3*48])
	// 3
	copy(out[2*48:], in[len-5*48:len-4*48])
	copy(out[3*48:], in[len-6*48:len-5*48])
	// 4
	copy(out[8*48:], in[len-7*48:len-6*48])
	copy(out[9*48:], in[len-8*48:len-7*48])
	// 5
	copy(out[4*48:], in[len-9*48:len-8*48])
	copy(out[5*48:], in[len-10*48:len-9*48])
	// 6
	copy(out[10*48:], in[len-11*48:len-10*48])
	copy(out[11*48:], in[len-12*48:len-11*48])
	return out
}

func fuzzCrossG1Add(data []byte) int {
	input := bytes.NewReader(data)

	// get random G1 points
	cp1, bl1, err := getG1Points(input)
	if err != nil {
		return 0
	}

	// get random G1 points
	cp2, bl2, err := getG1Points(input)
	if err != nil {
		return 0
	}

	// compute cp = cp1 + cp2
	_cp1 := new(gnark.G1Jac).FromAffine(cp1)
	_cp2 := new(gnark.G1Jac).FromAffine(cp2)
	cp := new(gnark.G1Affine).FromJacobian(_cp1.AddAssign(_cp2))

	bl3 := blst.P1AffinesAdd([]*blst.P1Affine{bl1, bl2})
	if !(bytes.Equal(cp.Marshal(), bl3.Serialize())) {
		panic("G1 point addition mismatch blst / geth ")
	}

	return 1
}

func fuzzCrossG2Add(data []byte) int {
	input := bytes.NewReader(data)

	// get random G2 points
	gp1, bl1, err := getG2Points(input)
	if err != nil {
		return 0
	}

	// get random G2 points
	gp2, bl2, err := getG2Points(input)
	if err != nil {
		return 0
	}

	// compute cp = cp1 + cp2
	_gp1 := new(gnark.G2Jac).FromAffine(gp1)
	_gp2 := new(gnark.G2Jac).FromAffine(gp2)
	gp := new(gnark.G2Affine).FromJacobian(_gp1.AddAssign(_gp2))

	bl3 := blst.P2AffinesAdd([]*blst.P2Affine{bl1, bl2})
	if !(bytes.Equal(gp.Marshal(), bl3.Serialize())) {
		panic("G1 point addition mismatch blst / geth ")
	}

	return 1
}

func fuzzCrossG1MultiExp(data []byte) int {
	var (
		input        = bytes.NewReader(data)
<<<<<<< HEAD
		gethScalars  []*bls12381.Fr
=======
>>>>>>> eb00f169
		gnarkScalars []fr.Element
		gnarkPoints  []gnark.G1Affine
		blstScalars  []*blst.Scalar
		blstPoints   []*blst.P1Affine
	)
	// n random scalars (max 17)
	for i := 0; i < 17; i++ {
		// note that geth/crypto/bls12381 works only with scalars <= 32bytes
		s, err := randomScalar(input, fr.Modulus())
		if err != nil {
			break
		}
		// get a random G1 point as basis
		cp1, bl1, err := getG1Points(input)
		if err != nil {
			break
		}
<<<<<<< HEAD
		gethScalars = append(gethScalars, bls12381.NewFr().FromBytes(s.Bytes()))
		var gnarkScalar = &fr.Element{}
		gnarkScalar = gnarkScalar.SetBigInt(s)
		gnarkScalars = append(gnarkScalars, *gnarkScalar)
=======
>>>>>>> eb00f169

		gnarkScalar := new(fr.Element).SetBigInt(s)
		gnarkScalars = append(gnarkScalars, *gnarkScalar)
		gnarkPoints = append(gnarkPoints, *cp1)

		blstScalar := new(blst.Scalar).FromBEndian(common.LeftPadBytes(s.Bytes(), 32))
		blstScalars = append(blstScalars, blstScalar)
		blstPoints = append(blstPoints, bl1)
	}

	if len(gnarkScalars) == 0 || len(gnarkScalars) != len(gnarkPoints) {
		return 0
	}

	// gnark multi exp
	cp := new(gnark.G1Affine)
	cp.MultiExp(gnarkPoints, gnarkScalars, ecc.MultiExpConfig{})

	expectedGnark := multiExpG1Gnark(gnarkPoints, gnarkScalars)
	if !bytes.Equal(cp.Marshal(), expectedGnark.Marshal()) {
		panic("g1 multi exponentiation mismatch")
	}

	// blst multi exp
	expectedBlst := blst.P1AffinesMult(blstPoints, blstScalars, 256).ToAffine()
	if !bytes.Equal(cp.Marshal(), expectedBlst.Serialize()) {
		panic("g1 multi exponentiation mismatch, gnark/blst")
	}
	return 1
}

func fuzzCrossG1Mul(data []byte) int {
	input := bytes.NewReader(data)
	gp, blpAffine, err := getG1Points(input)
	if err != nil {
		return 0
	}
	scalar, err := randomScalar(input, fp.Modulus())
	if err != nil {
		return 0
	}

	blScalar := new(blst.Scalar).FromBEndian(common.LeftPadBytes(scalar.Bytes(), 32))

	blp := new(blst.P1)
	blp.FromAffine(blpAffine)

	resBl := blp.Mult(blScalar)
	resGeth := (new(gnark.G1Affine)).ScalarMultiplication(gp, scalar)

	if !bytes.Equal(resGeth.Marshal(), resBl.Serialize()) {
		panic("bytes(blst.G1) != bytes(geth.G1)")
	}
	return 1
}

func fuzzCrossG2Mul(data []byte) int {
	input := bytes.NewReader(data)
	gp, blpAffine, err := getG2Points(input)
	if err != nil {
		return 0
	}
	scalar, err := randomScalar(input, fp.Modulus())
	if err != nil {
		return 0
	}

	blScalar := new(blst.Scalar).FromBEndian(common.LeftPadBytes(scalar.Bytes(), 32))

	blp := new(blst.P2)
	blp.FromAffine(blpAffine)

	resBl := blp.Mult(blScalar)
	resGeth := (new(gnark.G2Affine)).ScalarMultiplication(gp, scalar)

	if !bytes.Equal(resGeth.Marshal(), resBl.Serialize()) {
		panic("bytes(blst.G1) != bytes(geth.G1)")
	}
	return 1
}

func fuzzCrossG2MultiExp(data []byte) int {
	var (
		input        = bytes.NewReader(data)
		gnarkScalars []fr.Element
		gnarkPoints  []gnark.G2Affine
		blstScalars  []*blst.Scalar
		blstPoints   []*blst.P2Affine
	)
	// n random scalars (max 17)
	for i := 0; i < 17; i++ {
		// note that geth/crypto/bls12381 works only with scalars <= 32bytes
		s, err := randomScalar(input, fr.Modulus())
		if err != nil {
			break
		}
		// get a random G1 point as basis
		cp1, bl1, err := getG2Points(input)
		if err != nil {
			break
		}

		gnarkScalar := new(fr.Element).SetBigInt(s)
		gnarkScalars = append(gnarkScalars, *gnarkScalar)
		gnarkPoints = append(gnarkPoints, *cp1)

		blstScalar := new(blst.Scalar).FromBEndian(common.LeftPadBytes(s.Bytes(), 32))
		blstScalars = append(blstScalars, blstScalar)
		blstPoints = append(blstPoints, bl1)
	}

	if len(gnarkScalars) == 0 || len(gnarkScalars) != len(gnarkPoints) {
		return 0
	}

	// gnark multi exp
	cp := new(gnark.G2Affine)
	cp.MultiExp(gnarkPoints, gnarkScalars, ecc.MultiExpConfig{})

	expectedGnark := multiExpG2Gnark(gnarkPoints, gnarkScalars)
	if !bytes.Equal(cp.Marshal(), expectedGnark.Marshal()) {
		panic("g1 multi exponentiation mismatch")
	}

	// blst multi exp
	expectedBlst := blst.P2AffinesMult(blstPoints, blstScalars, 256).ToAffine()
	if !bytes.Equal(cp.Marshal(), expectedBlst.Serialize()) {
		panic("g1 multi exponentiation mismatch, gnark/blst")
	}
	return 1
}

func getG1Points(input io.Reader) (*gnark.G1Affine, *blst.P1Affine, error) {
	// sample a random scalar
	s, err := randomScalar(input, fp.Modulus())
	if err != nil {
		return nil, nil, err
	}

	// compute a random point
	cp := new(gnark.G1Affine)
	_, _, g1Gen, _ := gnark.Generators()
	cp.ScalarMultiplication(&g1Gen, s)
	cpBytes := cp.Marshal()

	// marshal gnark point -> blst point
	scalar := new(blst.Scalar).FromBEndian(common.LeftPadBytes(s.Bytes(), 32))
	p1 := new(blst.P1Affine).From(scalar)
	blstRes := p1.Serialize()
	if !bytes.Equal(blstRes, cpBytes) {
		panic(fmt.Sprintf("bytes(blst.G1) != bytes(geth.G1)\nblst.G1: %x\ngeth.G1: %x\n", blstRes, cpBytes))
	}

	return cp, p1, nil
}

func getG2Points(input io.Reader) (*gnark.G2Affine, *blst.P2Affine, error) {
	// sample a random scalar
	s, err := randomScalar(input, fp.Modulus())
	if err != nil {
		return nil, nil, err
	}

	// compute a random point
	gp := new(gnark.G2Affine)
	_, _, _, g2Gen := gnark.Generators()
	gp.ScalarMultiplication(&g2Gen, s)
	cpBytes := gp.Marshal()

	// marshal gnark point -> blst point
	// Left pad the scalar to 32 bytes
	scalar := new(blst.Scalar).FromBEndian(common.LeftPadBytes(s.Bytes(), 32))
	p2 := new(blst.P2Affine).From(scalar)
	if !bytes.Equal(p2.Serialize(), cpBytes) {
		panic("bytes(blst.G2) != bytes(bls12381.G2)")
	}

	return gp, p2, nil
}

func randomScalar(r io.Reader, max *big.Int) (k *big.Int, err error) {
	for {
		k, err = rand.Int(r, max)
		if err != nil || k.Sign() > 0 {
			return
		}
	}
}

// multiExpG1Gnark is a naive implementation of G1 multi-exponentiation
func multiExpG1Gnark(gs []gnark.G1Affine, scalars []fr.Element) gnark.G1Affine {
	res := gnark.G1Affine{}
	for i := 0; i < len(gs); i++ {
		tmp := new(gnark.G1Affine)
		sb := scalars[i].Bytes()
		scalarBytes := new(big.Int).SetBytes(sb[:])
		tmp.ScalarMultiplication(&gs[i], scalarBytes)
		res.Add(&res, tmp)
	}
	return res
}

// multiExpG1Gnark is a naive implementation of G1 multi-exponentiation
func multiExpG2Gnark(gs []gnark.G2Affine, scalars []fr.Element) gnark.G2Affine {
	res := gnark.G2Affine{}
	for i := 0; i < len(gs); i++ {
		tmp := new(gnark.G2Affine)
		sb := scalars[i].Bytes()
		scalarBytes := new(big.Int).SetBytes(sb[:])
		tmp.ScalarMultiplication(&gs[i], scalarBytes)
		res.Add(&res, tmp)
	}
	return res
}<|MERGE_RESOLUTION|>--- conflicted
+++ resolved
@@ -31,29 +31,11 @@
 	"github.com/consensys/gnark-crypto/ecc/bls12-381/fp"
 	"github.com/consensys/gnark-crypto/ecc/bls12-381/fr"
 	"github.com/ethereum/go-ethereum/common"
-<<<<<<< HEAD
-	bls12381 "github.com/kilic/bls12-381"
-=======
->>>>>>> eb00f169
 	blst "github.com/supranational/blst/bindings/go"
 )
 
 func fuzzG1SubgroupChecks(data []byte) int {
 	input := bytes.NewReader(data)
-<<<<<<< HEAD
-	kpG1, cpG1, blG1, err := getG1Points(input)
-	if err != nil {
-		return 0
-	}
-	inSubGroupKilic := bls12381.NewG1().InCorrectSubgroup(kpG1)
-	inSubGroupGnark := cpG1.IsInSubGroup()
-	inSubGroupBLST := blG1.InG1()
-	if inSubGroupKilic != inSubGroupGnark {
-		panic(fmt.Sprintf("differing subgroup check, kilic %v, gnark %v", inSubGroupKilic, inSubGroupGnark))
-	}
-	if inSubGroupKilic != inSubGroupBLST {
-		panic(fmt.Sprintf("differing subgroup check, kilic %v, blst %v", inSubGroupKilic, inSubGroupBLST))
-=======
 	cpG1, blG1, err := getG1Points(input)
 	if err != nil {
 		return 0
@@ -62,27 +44,12 @@
 	inSubGroupBLST := blG1.InG1()
 	if inSubGroupGnark != inSubGroupBLST {
 		panic(fmt.Sprintf("differing subgroup check, gnark %v, blst %v", inSubGroupGnark, inSubGroupBLST))
->>>>>>> eb00f169
 	}
 	return 1
 }
 
 func fuzzG2SubgroupChecks(data []byte) int {
 	input := bytes.NewReader(data)
-<<<<<<< HEAD
-	kpG2, cpG2, blG2, err := getG2Points(input)
-	if err != nil {
-		return 0
-	}
-	inSubGroupKilic := bls12381.NewG2().InCorrectSubgroup(kpG2)
-	inSubGroupGnark := cpG2.IsInSubGroup()
-	inSubGroupBLST := blG2.InG2()
-	if inSubGroupKilic != inSubGroupGnark {
-		panic(fmt.Sprintf("differing subgroup check, kilic %v, gnark %v", inSubGroupKilic, inSubGroupGnark))
-	}
-	if inSubGroupKilic != inSubGroupBLST {
-		panic(fmt.Sprintf("differing subgroup check, kilic %v, blst %v", inSubGroupKilic, inSubGroupBLST))
-=======
 	gpG2, blG2, err := getG2Points(input)
 	if err != nil {
 		return 0
@@ -91,7 +58,6 @@
 	inSubGroupBLST := blG2.InG2()
 	if inSubGroupGnark != inSubGroupBLST {
 		panic(fmt.Sprintf("differing subgroup check, gnark %v, blst %v", inSubGroupGnark, inSubGroupBLST))
->>>>>>> eb00f169
 	}
 	return 1
 }
@@ -111,14 +77,6 @@
 		return 0
 	}
 
-<<<<<<< HEAD
-	// compute pairing using geth
-	engine := bls12381.NewEngine()
-	engine.AddPair(kpG1, kpG2)
-	kResult := engine.Result()
-
-=======
->>>>>>> eb00f169
 	// compute pairing using gnark
 	cResult, err := gnark.Pair([]gnark.G1Affine{*cpG1}, []gnark.G2Affine{*cpG2})
 	if err != nil {
@@ -219,10 +177,6 @@
 func fuzzCrossG1MultiExp(data []byte) int {
 	var (
 		input        = bytes.NewReader(data)
-<<<<<<< HEAD
-		gethScalars  []*bls12381.Fr
-=======
->>>>>>> eb00f169
 		gnarkScalars []fr.Element
 		gnarkPoints  []gnark.G1Affine
 		blstScalars  []*blst.Scalar
@@ -240,13 +194,6 @@
 		if err != nil {
 			break
 		}
-<<<<<<< HEAD
-		gethScalars = append(gethScalars, bls12381.NewFr().FromBytes(s.Bytes()))
-		var gnarkScalar = &fr.Element{}
-		gnarkScalar = gnarkScalar.SetBigInt(s)
-		gnarkScalars = append(gnarkScalars, *gnarkScalar)
-=======
->>>>>>> eb00f169
 
 		gnarkScalar := new(fr.Element).SetBigInt(s)
 		gnarkScalars = append(gnarkScalars, *gnarkScalar)
