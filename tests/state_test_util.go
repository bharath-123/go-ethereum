--- conflicted
+++ resolved
@@ -196,11 +196,7 @@
 
 // Run executes a specific subtest and verifies the post-state and logs
 func (t *StateTest) Run(subtest StateSubtest, vmconfig vm.Config, snapshotter bool, scheme string, postCheck func(err error, st *StateTestState)) (result error) {
-<<<<<<< HEAD
-	st, root, err := t.RunNoVerify(subtest, vmconfig, snapshotter, scheme)
-=======
 	st, root, _, err := t.RunNoVerify(subtest, vmconfig, snapshotter, scheme)
->>>>>>> eb00f169
 	// Invoke the callback at the end of function for further analysis.
 	defer func() {
 		postCheck(result, &st)
@@ -226,27 +222,16 @@
 	if logs := rlpHash(st.StateDB.Logs()); logs != common.Hash(post.Logs) {
 		return fmt.Errorf("post state logs hash mismatch: got %x, want %x", logs, post.Logs)
 	}
-<<<<<<< HEAD
-	st.StateDB, _ = state.New(root, st.StateDB.Database(), st.Snapshots)
-=======
 	st.StateDB, _ = state.New(root, st.StateDB.Database())
->>>>>>> eb00f169
 	return nil
 }
 
 // RunNoVerify runs a specific subtest and returns the statedb and post-state root.
 // Remember to call state.Close after verifying the test result!
-<<<<<<< HEAD
-func (t *StateTest) RunNoVerify(subtest StateSubtest, vmconfig vm.Config, snapshotter bool, scheme string) (st StateTestState, root common.Hash, err error) {
-	config, eips, err := GetChainConfig(subtest.Fork)
-	if err != nil {
-		return st, common.Hash{}, UnsupportedForkError{subtest.Fork}
-=======
 func (t *StateTest) RunNoVerify(subtest StateSubtest, vmconfig vm.Config, snapshotter bool, scheme string) (st StateTestState, root common.Hash, gasUsed uint64, err error) {
 	config, eips, err := GetChainConfig(subtest.Fork)
 	if err != nil {
 		return st, common.Hash{}, 0, UnsupportedForkError{subtest.Fork}
->>>>>>> eb00f169
 	}
 	vmconfig.ExtraEips = eips
 
@@ -265,11 +250,7 @@
 	post := t.json.Post[subtest.Fork][subtest.Index]
 	msg, err := t.json.Tx.toMessage(post, baseFee)
 	if err != nil {
-<<<<<<< HEAD
-		return st, common.Hash{}, err
-=======
 		return st, common.Hash{}, 0, err
->>>>>>> eb00f169
 	}
 
 	{ // Blob transactions may be present after the Cancun fork.
@@ -279,11 +260,7 @@
 		// Here, we just do this shortcut smaller fix, since state tests do not
 		// utilize those codepaths
 		if len(msg.BlobHashes)*params.BlobTxBlobGasPerBlob > params.MaxBlobGasPerBlock {
-<<<<<<< HEAD
-			return st, common.Hash{}, errors.New("blob gas exceeds maximum")
-=======
 			return st, common.Hash{}, 0, errors.New("blob gas exceeds maximum")
->>>>>>> eb00f169
 		}
 	}
 
@@ -292,17 +269,10 @@
 		var ttx types.Transaction
 		err := ttx.UnmarshalBinary(post.TxBytes)
 		if err != nil {
-<<<<<<< HEAD
-			return st, common.Hash{}, err
-		}
-		if _, err := types.Sender(types.LatestSigner(config), &ttx); err != nil {
-			return st, common.Hash{}, err
-=======
 			return st, common.Hash{}, 0, err
 		}
 		if _, err := types.Sender(types.LatestSigner(config), &ttx); err != nil {
 			return st, common.Hash{}, 0, err
->>>>>>> eb00f169
 		}
 	}
 
@@ -327,14 +297,6 @@
 
 	if tracer := vmconfig.Tracer; tracer != nil && tracer.OnTxStart != nil {
 		tracer.OnTxStart(evm.GetVMContext(), nil, msg.From)
-<<<<<<< HEAD
-		if evm.Config.Tracer.OnTxEnd != nil {
-			defer func() {
-				evm.Config.Tracer.OnTxEnd(nil, err)
-			}()
-		}
-=======
->>>>>>> eb00f169
 	}
 	// Execute the message.
 	snapshot := st.StateDB.Snapshot()
@@ -343,13 +305,10 @@
 	vmRet, err := core.ApplyMessage(evm, msg, gaspool)
 	if err != nil {
 		st.StateDB.RevertToSnapshot(snapshot)
-<<<<<<< HEAD
-=======
 		if tracer := evm.Config.Tracer; tracer != nil && tracer.OnTxEnd != nil {
 			evm.Config.Tracer.OnTxEnd(nil, err)
 		}
 		return st, common.Hash{}, 0, err
->>>>>>> eb00f169
 	}
 	// Add 0-value mining reward. This only makes a difference in the cases
 	// where
@@ -360,15 +319,11 @@
 
 	// Commit state mutations into database.
 	root, _ = st.StateDB.Commit(block.NumberU64(), config.IsEIP158(block.Number()))
-<<<<<<< HEAD
-	return st, root, err
-=======
 	if tracer := evm.Config.Tracer; tracer != nil && tracer.OnTxEnd != nil {
 		receipt := &types.Receipt{GasUsed: vmRet.UsedGas}
 		tracer.OnTxEnd(receipt, nil)
 	}
 	return st, root, vmRet.UsedGas, nil
->>>>>>> eb00f169
 }
 
 func (t *StateTest) gasLimit(subtest StateSubtest) uint64 {
@@ -510,13 +465,8 @@
 		tconf.PathDB = pathdb.Defaults
 	}
 	triedb := triedb.NewDatabase(db, tconf)
-<<<<<<< HEAD
-	sdb := state.NewDatabaseWithNodeDB(db, triedb)
-	statedb, _ := state.New(types.EmptyRootHash, sdb, nil)
-=======
 	sdb := state.NewDatabase(triedb, nil)
 	statedb, _ := state.New(types.EmptyRootHash, sdb)
->>>>>>> eb00f169
 	for addr, a := range accounts {
 		statedb.SetCode(addr, a.Code)
 		statedb.SetNonce(addr, a.Nonce)
@@ -539,12 +489,8 @@
 		}
 		snaps, _ = snapshot.New(snapconfig, db, triedb, root)
 	}
-<<<<<<< HEAD
-	statedb, _ = state.New(root, sdb, snaps)
-=======
 	sdb = state.NewDatabase(triedb, snaps)
 	statedb, _ = state.New(root, sdb)
->>>>>>> eb00f169
 	return StateTestState{statedb, triedb, snaps}
 }
 
