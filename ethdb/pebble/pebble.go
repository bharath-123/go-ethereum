--- conflicted
+++ resolved
@@ -577,11 +577,7 @@
 	for {
 		kind, k, v, ok, err := reader.Next()
 		if !ok || err != nil {
-<<<<<<< HEAD
-			break
-=======
 			return err
->>>>>>> eb00f169
 		}
 		// The (k,v) slices might be overwritten if the batch is reset/reused,
 		// and the receiver should copy them if they are to be retained long-term.
