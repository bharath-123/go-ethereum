--- conflicted
+++ resolved
@@ -96,9 +96,6 @@
 // channel if configured.
 type ReadPacket struct {
 	Data []byte
-<<<<<<< HEAD
-	Addr *net.UDPAddr
-=======
 	Addr netip.AddrPort
 }
 
@@ -141,5 +138,4 @@
 	r.mu.Lock()
 	defer r.mu.Unlock()
 	r.cur.Shuffle(n, swap)
->>>>>>> eb00f169
 }