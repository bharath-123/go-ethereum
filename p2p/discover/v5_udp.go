--- conflicted
+++ resolved
@@ -25,10 +25,7 @@
 	"fmt"
 	"io"
 	"net"
-<<<<<<< HEAD
-=======
 	"net/netip"
->>>>>>> eb00f169
 	"slices"
 	"sync"
 	"time"
@@ -853,11 +850,7 @@
 }
 
 // collectTableNodes creates a FINDNODE result set for the given distances.
-<<<<<<< HEAD
-func (t *UDPv5) collectTableNodes(rip net.IP, distances []uint, limit int) []*enode.Node {
-=======
 func (t *UDPv5) collectTableNodes(rip netip.Addr, distances []uint, limit int) []*enode.Node {
->>>>>>> eb00f169
 	var bn []*enode.Node
 	var nodes []*enode.Node
 	var processed = make(map[uint]struct{})
@@ -869,18 +862,11 @@
 		}
 		processed[dist] = struct{}{}
 
-<<<<<<< HEAD
-		for _, n := range t.tab.appendLiveNodes(dist, bn[:0]) {
-			// Apply some pre-checks to avoid sending invalid nodes.
-			// Note liveness is checked by appendLiveNodes.
-			if netutil.CheckRelayIP(rip, n.IP()) != nil {
-=======
 		checkLive := !t.tab.cfg.NoFindnodeLivenessCheck
 		for _, n := range t.tab.appendBucketNodes(dist, bn[:0], checkLive) {
 			// Apply some pre-checks to avoid sending invalid nodes.
 			// Note liveness is checked by appendLiveNodes.
 			if netutil.CheckRelayAddr(rip, n.IPAddr()) != nil {
->>>>>>> eb00f169
 				continue
 			}
 			nodes = append(nodes, n)
