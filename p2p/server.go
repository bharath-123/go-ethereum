--- conflicted
+++ resolved
@@ -25,10 +25,7 @@
 	"errors"
 	"fmt"
 	"net"
-<<<<<<< HEAD
-=======
 	"net/netip"
->>>>>>> eb00f169
 	"slices"
 	"sync"
 	"sync/atomic"
@@ -934,21 +931,13 @@
 		return nil
 	}
 	// Reject connections that do not match NetRestrict.
-<<<<<<< HEAD
-	if srv.NetRestrict != nil && !srv.NetRestrict.Contains(remoteIP) {
-=======
 	if srv.NetRestrict != nil && !srv.NetRestrict.ContainsAddr(remoteIP) {
->>>>>>> eb00f169
 		return errors.New("not in netrestrict list")
 	}
 	// Reject Internet peers that try too often.
 	now := srv.clock.Now()
 	srv.inboundHistory.expire(now, nil)
-<<<<<<< HEAD
-	if !netutil.IsLAN(remoteIP) && srv.inboundHistory.contains(remoteIP.String()) {
-=======
 	if !netutil.AddrIsLAN(remoteIP) && srv.inboundHistory.contains(remoteIP.String()) {
->>>>>>> eb00f169
 		return errors.New("too many attempts")
 	}
 	srv.inboundHistory.add(remoteIP.String(), now.Add(inboundThrottleTime))
