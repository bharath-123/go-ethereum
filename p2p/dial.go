--- conflicted
+++ resolved
@@ -436,11 +436,7 @@
 // startDial runs the given dial task in a separate goroutine.
 func (d *dialScheduler) startDial(task *dialTask) {
 	node := task.dest()
-<<<<<<< HEAD
-	d.log.Trace("Starting p2p dial", "id", node.ID(), "ip", node.IP(), "flag", task.flags)
-=======
 	d.log.Trace("Starting p2p dial", "id", node.ID(), "ip", node.IPAddr(), "flag", task.flags)
->>>>>>> eb00f169
 	hkey := string(node.ID().Bytes())
 	d.history.add(hkey, d.clock.Now().Add(dialHistoryExpiration))
 	d.dialing[node.ID()] = task
@@ -493,11 +489,7 @@
 }
 
 func (t *dialTask) needResolve() bool {
-<<<<<<< HEAD
-	return t.flags&staticDialedConn != 0 && t.dest().IP() == nil
-=======
 	return t.flags&staticDialedConn != 0 && !t.dest().IPAddr().IsValid()
->>>>>>> eb00f169
 }
 
 // resolve attempts to find the current endpoint for the destination
@@ -531,12 +523,8 @@
 	// The node was found.
 	t.resolveDelay = initialResolveDelay
 	t.destPtr.Store(resolved)
-<<<<<<< HEAD
-	d.log.Debug("Resolved node", "id", resolved.ID(), "addr", &net.TCPAddr{IP: resolved.IP(), Port: resolved.TCP()})
-=======
 	resAddr, _ := resolved.TCPEndpoint()
 	d.log.Debug("Resolved node", "id", resolved.ID(), "addr", resAddr)
->>>>>>> eb00f169
 	return true
 }
 
@@ -545,12 +533,8 @@
 	dialMeter.Mark(1)
 	fd, err := d.dialer.Dial(d.ctx, dest)
 	if err != nil {
-<<<<<<< HEAD
-		d.log.Trace("Dial error", "id", dest.ID(), "addr", nodeAddr(dest), "conn", t.flags, "err", cleanupDialErr(err))
-=======
 		addr, _ := dest.TCPEndpoint()
 		d.log.Trace("Dial error", "id", dest.ID(), "addr", addr, "conn", t.flags, "err", cleanupDialErr(err))
->>>>>>> eb00f169
 		dialConnectionError.Mark(1)
 		return &dialError{err}
 	}
@@ -560,11 +544,7 @@
 func (t *dialTask) String() string {
 	node := t.dest()
 	id := node.ID()
-<<<<<<< HEAD
-	return fmt.Sprintf("%v %x %v:%d", t.flags, id[:8], node.IP(), node.TCP())
-=======
 	return fmt.Sprintf("%v %x %v:%d", t.flags, id[:8], node.IPAddr(), node.TCP())
->>>>>>> eb00f169
 }
 
 func cleanupDialErr(err error) error {
