--- conflicted
+++ resolved
@@ -574,11 +574,7 @@
 
 // Finalize implements consensus.Engine. There is no post-transaction
 // consensus rules in clique, do nothing here.
-<<<<<<< HEAD
-func (c *Clique) Finalize(chain consensus.ChainHeaderReader, header *types.Header, state *state.StateDB, body *types.Body) {
-=======
 func (c *Clique) Finalize(chain consensus.ChainHeaderReader, header *types.Header, state vm.StateDB, body *types.Body) {
->>>>>>> eb00f169
 	// No block rewards in PoA, so the state remains as is
 }
 
