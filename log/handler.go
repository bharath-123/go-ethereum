--- conflicted
+++ resolved
@@ -101,17 +101,10 @@
 }
 
 // ResetFieldPadding zeroes the field-padding for all attribute pairs.
-<<<<<<< HEAD
-func (t *TerminalHandler) ResetFieldPadding() {
-	t.mu.Lock()
-	t.fieldPadding = make(map[string]int)
-	t.mu.Unlock()
-=======
 func (h *TerminalHandler) ResetFieldPadding() {
 	h.mu.Lock()
 	h.fieldPadding = make(map[string]int)
 	h.mu.Unlock()
->>>>>>> eb00f169
 }
 
 type leveler struct{ minLevel slog.Level }
