--- conflicted
+++ resolved
@@ -79,11 +79,7 @@
 }
 
 func (h *TerminalHandler) formatAttributes(buf *bytes.Buffer, r slog.Record, color string) {
-<<<<<<< HEAD
-	writeAttr := func(attr slog.Attr, first, last bool) {
-=======
 	writeAttr := func(attr slog.Attr, last bool) {
->>>>>>> eb00f169
 		buf.WriteByte(' ')
 
 		if color != "" {
@@ -111,19 +107,11 @@
 	var n = 0
 	var nAttrs = len(h.attrs) + r.NumAttrs()
 	for _, attr := range h.attrs {
-<<<<<<< HEAD
-		writeAttr(attr, n == 0, n == nAttrs-1)
-		n++
-	}
-	r.Attrs(func(attr slog.Attr) bool {
-		writeAttr(attr, n == 0, n == nAttrs-1)
-=======
 		writeAttr(attr, n == nAttrs-1)
 		n++
 	}
 	r.Attrs(func(attr slog.Attr) bool {
 		writeAttr(attr, n == nAttrs-1)
->>>>>>> eb00f169
 		n++
 		return true
 	})
