--- conflicted
+++ resolved
@@ -299,18 +299,10 @@
 		ParentBeaconRoot: beaconRoot,
 		RequestsHash:     requestsHash,
 	}
-<<<<<<< HEAD
-	block := types.NewBlockWithHeader(header).WithBody(types.Body{Transactions: txs, Uncles: nil, Withdrawals: params.Withdrawals})
-	if block.Hash() != params.BlockHash {
-		return nil, fmt.Errorf("blockhash mismatch, want %x, got %x", params.BlockHash, block.Hash())
-	}
-	return block, nil
-=======
 	return types.NewBlockWithHeader(header).
 			WithBody(types.Body{Transactions: txs, Uncles: nil, Withdrawals: data.Withdrawals}).
 			WithWitness(data.ExecutionWitness),
 		nil
->>>>>>> eb00f169
 }
 
 // BlockToExecutableData constructs the ExecutableData structure by filling the
