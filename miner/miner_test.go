--- conflicted
+++ resolved
@@ -161,13 +161,8 @@
 	if err != nil {
 		t.Fatalf("can't create new chain %v", err)
 	}
-<<<<<<< HEAD
-	statedb, _ := state.New(bc.Genesis().Root(), bc.StateCache(), nil)
+	statedb, _ := state.New(bc.Genesis().Root(), bc.StateCache())
 	blockchain := &testBlockChain{bc.Genesis().Root(), chainConfig, statedb, 10000000, new(event.Feed), new(event.Feed)}
-=======
-	statedb, _ := state.New(bc.Genesis().Root(), bc.StateCache())
-	blockchain := &testBlockChain{bc.Genesis().Root(), chainConfig, statedb, 10000000, new(event.Feed)}
->>>>>>> 68bdc95f
 
 	pool := legacypool.New(testTxPoolConfig, blockchain, true)
 	txpool, _ := txpool.New(testTxPoolConfig.PriceLimit, blockchain, []txpool.SubPool{pool}, true)
