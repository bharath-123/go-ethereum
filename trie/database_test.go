// Copyright 2019 The go-ethereum Authors
// This file is part of the go-ethereum library.
//
// The go-ethereum library is free software: you can redistribute it and/or modify
// it under the terms of the GNU Lesser General Public License as published by
// the Free Software Foundation, either version 3 of the License, or
// (at your option) any later version.
//
// The go-ethereum library is distributed in the hope that it will be useful,
// but WITHOUT ANY WARRANTY; without even the implied warranty of
// MERCHANTABILITY or FITNESS FOR A PARTICULAR PURPOSE. See the
// GNU Lesser General Public License for more details.
//
// You should have received a copy of the GNU Lesser General Public License
// along with the go-ethereum library. If not, see <http://www.gnu.org/licenses/>.

package trie

import (
	"github.com/ethereum/go-ethereum/common"
	"github.com/ethereum/go-ethereum/core/rawdb"
	"github.com/ethereum/go-ethereum/core/types"
	"github.com/ethereum/go-ethereum/ethdb"
	"github.com/ethereum/go-ethereum/trie/trienode"
	"github.com/ethereum/go-ethereum/triedb/database"
)

// testReader implements database.Reader interface, providing function to
// access trie nodes.
type testReader struct {
	db     ethdb.Database
	scheme string
	nodes  []*trienode.MergedNodeSet // sorted from new to old
}

// Node implements database.Reader interface, retrieving trie node with
// all available cached layers.
func (r *testReader) Node(owner common.Hash, path []byte, hash common.Hash) ([]byte, error) {
	// Check the node presence with the cached layer, from latest to oldest.
	for _, nodes := range r.nodes {
		if _, ok := nodes.Sets[owner]; !ok {
			continue
		}
		n, ok := nodes.Sets[owner].Nodes[string(path)]
		if !ok {
			continue
		}
		if n.IsDeleted() || n.Hash != hash {
			return nil, &MissingNodeError{Owner: owner, Path: path, NodeHash: hash}
		}
		return n.Blob, nil
	}
	// Check the node presence in database.
	return rawdb.ReadTrieNode(r.db, owner, path, hash, r.scheme), nil
}

// testDb implements database.Database interface, using for testing purpose.
type testDb struct {
	disk    ethdb.Database
	root    common.Hash
	scheme  string
	nodes   map[common.Hash]*trienode.MergedNodeSet
	parents map[common.Hash]common.Hash
}

func newTestDatabase(diskdb ethdb.Database, scheme string) *testDb {
	return &testDb{
		disk:    diskdb,
		root:    types.EmptyRootHash,
		scheme:  scheme,
		nodes:   make(map[common.Hash]*trienode.MergedNodeSet),
		parents: make(map[common.Hash]common.Hash),
	}
}

<<<<<<< HEAD
func (db *testDb) Reader(stateRoot common.Hash) (database.Reader, error) {
=======
func (db *testDb) NodeReader(stateRoot common.Hash) (database.NodeReader, error) {
>>>>>>> eb00f169
	nodes, _ := db.dirties(stateRoot, true)
	return &testReader{db: db.disk, scheme: db.scheme, nodes: nodes}, nil
}

func (db *testDb) Preimage(hash common.Hash) []byte {
	return rawdb.ReadPreimage(db.disk, hash)
}

func (db *testDb) InsertPreimage(preimages map[common.Hash][]byte) {
	rawdb.WritePreimages(db.disk, preimages)
}

func (db *testDb) Scheme() string { return db.scheme }

func (db *testDb) Update(root common.Hash, parent common.Hash, nodes *trienode.MergedNodeSet) error {
	if root == parent {
		return nil
	}
	if _, ok := db.nodes[root]; ok {
		return nil
	}
	db.parents[root] = parent
	db.nodes[root] = nodes
	return nil
}

func (db *testDb) dirties(root common.Hash, topToBottom bool) ([]*trienode.MergedNodeSet, []common.Hash) {
	var (
		pending []*trienode.MergedNodeSet
		roots   []common.Hash
	)
	for {
		if root == db.root {
			break
		}
		nodes, ok := db.nodes[root]
		if !ok {
			break
		}
		if topToBottom {
			pending = append(pending, nodes)
			roots = append(roots, root)
		} else {
			pending = append([]*trienode.MergedNodeSet{nodes}, pending...)
			roots = append([]common.Hash{root}, roots...)
		}
		root = db.parents[root]
	}
	return pending, roots
}

func (db *testDb) Commit(root common.Hash) error {
	if root == db.root {
		return nil
	}
	pending, roots := db.dirties(root, false)
	for i, nodes := range pending {
		for owner, set := range nodes.Sets {
			if owner == (common.Hash{}) {
				continue
			}
			set.ForEachWithOrder(func(path string, n *trienode.Node) {
				rawdb.WriteTrieNode(db.disk, owner, []byte(path), n.Hash, n.Blob, db.scheme)
			})
		}
		nodes.Sets[common.Hash{}].ForEachWithOrder(func(path string, n *trienode.Node) {
			rawdb.WriteTrieNode(db.disk, common.Hash{}, []byte(path), n.Hash, n.Blob, db.scheme)
		})
		db.root = roots[i]
	}
	for _, root := range roots {
		delete(db.nodes, root)
		delete(db.parents, root)
	}
	return nil
}<|MERGE_RESOLUTION|>--- conflicted
+++ resolved
@@ -73,11 +73,7 @@
 	}
 }
 
-<<<<<<< HEAD
-func (db *testDb) Reader(stateRoot common.Hash) (database.Reader, error) {
-=======
 func (db *testDb) NodeReader(stateRoot common.Hash) (database.NodeReader, error) {
->>>>>>> eb00f169
 	nodes, _ := db.dirties(stateRoot, true)
 	return &testReader{db: db.disk, scheme: db.scheme, nodes: nodes}, nil
 }
