--- conflicted
+++ resolved
@@ -122,11 +122,7 @@
 	}
 
 	// Finalize the block, applying any consensus engine specific extras (e.g. block rewards)
-<<<<<<< HEAD
-	p.engine.Finalize(p.bc, header, statedb, block.Body())
-=======
 	p.chain.engine.Finalize(p.chain, header, tracingStateDB, block.Body())
->>>>>>> eb00f169
 
 	return &ProcessResult{
 		Receipts: receipts,
@@ -140,19 +136,6 @@
 // and uses the input parameters for its environment similar to ApplyTransaction. However,
 // this method takes an already created EVM instance as input.
 func ApplyTransactionWithEVM(msg *Message, config *params.ChainConfig, gp *GasPool, statedb *state.StateDB, blockNumber *big.Int, blockHash common.Hash, tx *types.Transaction, usedGas *uint64, evm *vm.EVM) (receipt *types.Receipt, err error) {
-<<<<<<< HEAD
-	if evm.Config.Tracer != nil && evm.Config.Tracer.OnTxStart != nil {
-		evm.Config.Tracer.OnTxStart(evm.GetVMContext(), tx, msg.From)
-		if evm.Config.Tracer.OnTxEnd != nil {
-			defer func() {
-				evm.Config.Tracer.OnTxEnd(receipt, err)
-			}()
-		}
-	}
-	// Create a new context to be used in the EVM environment.
-	txContext := NewEVMTxContext(msg)
-	evm.Reset(txContext, statedb)
-=======
 	var tracingStateDB = vm.StateDB(statedb)
 	if hooks := evm.Config.Tracer; hooks != nil {
 		tracingStateDB = state.NewHookedState(statedb, hooks)
@@ -168,7 +151,6 @@
 	txContext := NewEVMTxContext(msg)
 	evm.Reset(txContext, tracingStateDB)
 
->>>>>>> eb00f169
 	// Apply the transaction to the current state (included in the env).
 	result, err := ApplyMessage(evm, msg, gp)
 	if err != nil {
@@ -191,11 +173,7 @@
 func MakeReceipt(evm *vm.EVM, result *ExecutionResult, statedb *state.StateDB, blockNumber *big.Int, blockHash common.Hash, tx *types.Transaction, usedGas uint64, root []byte) *types.Receipt {
 	// Create a new receipt for the transaction, storing the intermediate root and gas used
 	// by the tx.
-<<<<<<< HEAD
-	receipt = &types.Receipt{Type: tx.Type(), PostState: root, CumulativeGasUsed: *usedGas}
-=======
 	receipt := &types.Receipt{Type: tx.Type(), PostState: root, CumulativeGasUsed: usedGas}
->>>>>>> eb00f169
 	if result.Failed() {
 		receipt.Status = types.ReceiptStatusFailed
 	} else {
@@ -247,18 +225,6 @@
 
 // ProcessBeaconBlockRoot applies the EIP-4788 system call to the beacon block root
 // contract. This method is exported to be used in tests.
-<<<<<<< HEAD
-func ProcessBeaconBlockRoot(beaconRoot common.Hash, vmenv *vm.EVM, statedb *state.StateDB) {
-	if vmenv.Config.Tracer != nil && vmenv.Config.Tracer.OnSystemCallStart != nil {
-		vmenv.Config.Tracer.OnSystemCallStart()
-	}
-	if vmenv.Config.Tracer != nil && vmenv.Config.Tracer.OnSystemCallEnd != nil {
-		defer vmenv.Config.Tracer.OnSystemCallEnd()
-	}
-
-	// If EIP-4788 is enabled, we need to invoke the beaconroot storage contract with
-	// the new root
-=======
 func ProcessBeaconBlockRoot(beaconRoot common.Hash, vmenv *vm.EVM, statedb vm.StateDB) {
 	if tracer := vmenv.Config.Tracer; tracer != nil {
 		if tracer.OnSystemCallStart != nil {
@@ -268,7 +234,6 @@
 			defer tracer.OnSystemCallEnd()
 		}
 	}
->>>>>>> eb00f169
 	msg := &Message{
 		From:      params.SystemAddress,
 		GasLimit:  30_000_000,
