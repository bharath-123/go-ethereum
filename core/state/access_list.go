--- conflicted
+++ resolved
@@ -62,15 +62,9 @@
 // Copy creates an independent copy of an accessList.
 func (al *accessList) Copy() *accessList {
 	cp := newAccessList()
-<<<<<<< HEAD
-	cp.addresses = maps.Clone(a.addresses)
-	cp.slots = make([]map[common.Hash]struct{}, len(a.slots))
-	for i, slotMap := range a.slots {
-=======
 	cp.addresses = maps.Clone(al.addresses)
 	cp.slots = make([]map[common.Hash]struct{}, len(al.slots))
 	for i, slotMap := range al.slots {
->>>>>>> eb00f169
 		cp.slots[i] = maps.Clone(slotMap)
 	}
 	return cp
