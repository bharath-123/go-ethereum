--- conflicted
+++ resolved
@@ -260,15 +260,10 @@
 				newHead = event.Block.Header()
 			}
 		case event := <-newHeadCh:
-<<<<<<< HEAD
 			if !p.auctioneerEnabled {
 				// Chain moved forward, store the head for later consumption
-				newHead = event.Block.Header()
-			}
-=======
-			// Chain moved forward, store the head for later consumption
-			newHead = event.Header
->>>>>>> 68bdc95f
+				newHead = event.Header
+			}
 
 		case head := <-resetDone:
 			// Previous reset finished, update the old head and allow a new reset
