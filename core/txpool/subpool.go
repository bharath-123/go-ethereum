--- conflicted
+++ resolved
@@ -178,10 +178,7 @@
 	AstriaExcludedFromBlock() *types.Transactions
 	AstriaOrdered() *types.Transactions
 
-<<<<<<< HEAD
 	ValidateTx(tx *types.Transaction) error
-=======
 	// Clear removes all tracked transactions from the pool
 	Clear()
->>>>>>> 68bdc95f
 }