--- conflicted
+++ resolved
@@ -45,18 +45,6 @@
 )
 
 var (
-<<<<<<< HEAD
-	emptyBlob          = new(kzg4844.Blob)
-	emptyBlobCommit, _ = kzg4844.BlobToCommitment(emptyBlob)
-	emptyBlobProof, _  = kzg4844.ComputeBlobProof(emptyBlob, emptyBlobCommit)
-	emptyBlobVHash     = kzg4844.CalcBlobHashV1(sha256.New(), &emptyBlobCommit)
-)
-
-// Chain configuration with Cancun enabled.
-//
-// TODO(karalabe): replace with params.MainnetChainConfig after Cancun.
-var testChainConfig *params.ChainConfig
-=======
 	testBlobs       []*kzg4844.Blob
 	testBlobCommits []kzg4844.Commitment
 	testBlobProofs  []kzg4844.Proof
@@ -70,7 +58,6 @@
 
 		testBlobCommit, _ := kzg4844.BlobToCommitment(testBlob)
 		testBlobCommits = append(testBlobCommits, testBlobCommit)
->>>>>>> eb00f169
 
 		testBlobProof, _ := kzg4844.ComputeBlobProof(testBlob, testBlobCommit)
 		testBlobProofs = append(testBlobProofs, testBlobProof)
@@ -226,15 +213,9 @@
 		BlobHashes: []common.Hash{testBlobVHashes[blobIdx]},
 		Value:      uint256.NewInt(100),
 		Sidecar: &types.BlobTxSidecar{
-<<<<<<< HEAD
-			Blobs:       []kzg4844.Blob{*emptyBlob},
-			Commitments: []kzg4844.Commitment{emptyBlobCommit},
-			Proofs:      []kzg4844.Proof{emptyBlobProof},
-=======
 			Blobs:       []kzg4844.Blob{*testBlobs[blobIdx]},
 			Commitments: []kzg4844.Commitment{testBlobCommits[blobIdx]},
 			Proofs:      []kzg4844.Proof{testBlobProofs[blobIdx]},
->>>>>>> eb00f169
 		},
 	}
 }
@@ -427,11 +408,7 @@
 //   - 8. Fully duplicate transactions (matching hash) must be dropped
 //   - 9. Duplicate nonces from the same account must be dropped
 func TestOpenDrops(t *testing.T) {
-<<<<<<< HEAD
-	log.SetDefault(log.NewLogger(log.NewTerminalHandlerWithLevel(os.Stderr, log.LevelTrace, true)))
-=======
 	//log.SetDefault(log.NewLogger(log.NewTerminalHandlerWithLevel(os.Stderr, log.LevelTrace, true)))
->>>>>>> eb00f169
 
 	// Create a temporary folder for the persistent backend
 	storage, _ := os.MkdirTemp("", "blobpool-")
@@ -659,11 +636,7 @@
 	store.Close()
 
 	// Create a blob pool out of the pre-seeded data
-<<<<<<< HEAD
-	statedb, _ := state.New(types.EmptyRootHash, state.NewDatabase(rawdb.NewDatabase(memorydb.New())), nil)
-=======
 	statedb, _ := state.New(types.EmptyRootHash, state.NewDatabaseForTesting())
->>>>>>> eb00f169
 	statedb.AddBalance(crypto.PubkeyToAddress(gapper.PublicKey), uint256.NewInt(1000000), tracing.BalanceChangeUnspecified)
 	statedb.AddBalance(crypto.PubkeyToAddress(dangler.PublicKey), uint256.NewInt(1000000), tracing.BalanceChangeUnspecified)
 	statedb.AddBalance(crypto.PubkeyToAddress(filler.PublicKey), uint256.NewInt(1000000), tracing.BalanceChangeUnspecified)
@@ -758,11 +731,7 @@
 //   - 2. Eviction thresholds are calculated correctly for the sequences
 //   - 3. Balance usage of an account is totals across all transactions
 func TestOpenIndex(t *testing.T) {
-<<<<<<< HEAD
-	log.SetDefault(log.NewLogger(log.NewTerminalHandlerWithLevel(os.Stderr, log.LevelTrace, true)))
-=======
 	//log.SetDefault(log.NewLogger(log.NewTerminalHandlerWithLevel(os.Stderr, log.LevelTrace, true)))
->>>>>>> eb00f169
 
 	// Create a temporary folder for the persistent backend
 	storage, _ := os.MkdirTemp("", "blobpool-")
@@ -798,11 +767,7 @@
 	store.Close()
 
 	// Create a blob pool out of the pre-seeded data
-<<<<<<< HEAD
-	statedb, _ := state.New(types.EmptyRootHash, state.NewDatabase(rawdb.NewDatabase(memorydb.New())), nil)
-=======
 	statedb, _ := state.New(types.EmptyRootHash, state.NewDatabaseForTesting())
->>>>>>> eb00f169
 	statedb.AddBalance(addr, uint256.NewInt(1_000_000_000), tracing.BalanceChangeUnspecified)
 	statedb.Commit(0, true)
 
@@ -855,11 +820,7 @@
 // Tests that after indexing all the loaded transactions from disk, a price heap
 // is correctly constructed based on the head basefee and blobfee.
 func TestOpenHeap(t *testing.T) {
-<<<<<<< HEAD
-	log.SetDefault(log.NewLogger(log.NewTerminalHandlerWithLevel(os.Stderr, log.LevelTrace, true)))
-=======
 	//log.SetDefault(log.NewLogger(log.NewTerminalHandlerWithLevel(os.Stderr, log.LevelTrace, true)))
->>>>>>> eb00f169
 
 	// Create a temporary folder for the persistent backend
 	storage, _ := os.MkdirTemp("", "blobpool-")
@@ -906,11 +867,7 @@
 	store.Close()
 
 	// Create a blob pool out of the pre-seeded data
-<<<<<<< HEAD
-	statedb, _ := state.New(types.EmptyRootHash, state.NewDatabase(rawdb.NewDatabase(memorydb.New())), nil)
-=======
 	statedb, _ := state.New(types.EmptyRootHash, state.NewDatabaseForTesting())
->>>>>>> eb00f169
 	statedb.AddBalance(addr1, uint256.NewInt(1_000_000_000), tracing.BalanceChangeUnspecified)
 	statedb.AddBalance(addr2, uint256.NewInt(1_000_000_000), tracing.BalanceChangeUnspecified)
 	statedb.AddBalance(addr3, uint256.NewInt(1_000_000_000), tracing.BalanceChangeUnspecified)
@@ -950,11 +907,7 @@
 // Tests that after the pool's previous state is loaded back, any transactions
 // over the new storage cap will get dropped.
 func TestOpenCap(t *testing.T) {
-<<<<<<< HEAD
-	log.SetDefault(log.NewLogger(log.NewTerminalHandlerWithLevel(os.Stderr, log.LevelTrace, true)))
-=======
 	//log.SetDefault(log.NewLogger(log.NewTerminalHandlerWithLevel(os.Stderr, log.LevelTrace, true)))
->>>>>>> eb00f169
 
 	// Create a temporary folder for the persistent backend
 	storage, _ := os.MkdirTemp("", "blobpool-")
@@ -994,11 +947,7 @@
 	// with a high cap to ensure everything was persisted previously
 	for _, datacap := range []uint64{2 * (txAvgSize + blobSize), 100 * (txAvgSize + blobSize)} {
 		// Create a blob pool out of the pre-seeded data, but cap it to 2 blob transaction
-<<<<<<< HEAD
-		statedb, _ := state.New(types.EmptyRootHash, state.NewDatabase(rawdb.NewDatabase(memorydb.New())), nil)
-=======
 		statedb, _ := state.New(types.EmptyRootHash, state.NewDatabaseForTesting())
->>>>>>> eb00f169
 		statedb.AddBalance(addr1, uint256.NewInt(1_000_000_000), tracing.BalanceChangeUnspecified)
 		statedb.AddBalance(addr2, uint256.NewInt(1_000_000_000), tracing.BalanceChangeUnspecified)
 		statedb.AddBalance(addr3, uint256.NewInt(1_000_000_000), tracing.BalanceChangeUnspecified)
@@ -1050,11 +999,7 @@
 // specific to the blob pool. It does not do an exhaustive transaction validity
 // check.
 func TestAdd(t *testing.T) {
-<<<<<<< HEAD
-	log.SetDefault(log.NewLogger(log.NewTerminalHandlerWithLevel(os.Stderr, log.LevelTrace, true)))
-=======
 	//log.SetDefault(log.NewLogger(log.NewTerminalHandlerWithLevel(os.Stderr, log.LevelTrace, true)))
->>>>>>> eb00f169
 
 	// seed is a helper tuple to seed an initial state db and pool
 	type seed struct {
@@ -1132,21 +1077,12 @@
 			},
 			adds: []addtx{
 				{ // New account, 1 tx pending: reject duplicate nonce 0
-<<<<<<< HEAD
-					from: "alice",
-					tx:   makeUnsignedTx(0, 1, 1, 1),
-					err:  txpool.ErrAlreadyKnown,
-				},
-				{ // New account, 1 tx pending: reject replacement nonce 0 (ignore price for now)
-					from: "alice",
-=======
 					from: "alice",
 					tx:   makeUnsignedTxWithTestBlob(0, 1, 1, 1, 0),
 					err:  txpool.ErrAlreadyKnown,
 				},
 				{ // New account, 1 tx pending: reject replacement nonce 0 (ignore price for now)
 					from: "alice",
->>>>>>> eb00f169
 					tx:   makeUnsignedTx(0, 1, 1, 2),
 					err:  txpool.ErrReplaceUnderpriced,
 				},
@@ -1172,11 +1108,7 @@
 				},
 				{ // Old account, 1 tx in chain, 1 tx pending: reject duplicate nonce 1
 					from: "bob",
-<<<<<<< HEAD
-					tx:   makeUnsignedTx(1, 1, 1, 1),
-=======
 					tx:   makeUnsignedTxWithTestBlob(1, 1, 1, 1, 1),
->>>>>>> eb00f169
 					err:  txpool.ErrAlreadyKnown,
 				},
 				{ // Old account, 1 tx in chain, 1 tx pending: accept nonce 2 (ignore price for now)
@@ -1411,8 +1343,6 @@
 				},
 			},
 		},
-<<<<<<< HEAD
-=======
 		// Tests issue #30518 where a refactor broke internal state invariants,
 		// causing included transactions not to be properly accounted and thus
 		// account states going our of sync with the chain.
@@ -1432,7 +1362,6 @@
 				},
 			},
 		},
->>>>>>> eb00f169
 	}
 	for i, tt := range tests {
 		// Create a temporary folder for the persistent backend
@@ -1520,8 +1449,6 @@
 	}
 }
 
-<<<<<<< HEAD
-=======
 // fakeBilly is a billy.Database implementation which just drops data on the floor.
 type fakeBilly struct {
 	billy.Database
@@ -1535,21 +1462,16 @@
 
 var _ billy.Database = (*fakeBilly)(nil)
 
->>>>>>> eb00f169
 // Benchmarks the time it takes to assemble the lazy pending transaction list
 // from the pool contents.
 func BenchmarkPoolPending100Mb(b *testing.B) { benchmarkPoolPending(b, 100_000_000) }
 func BenchmarkPoolPending1GB(b *testing.B)   { benchmarkPoolPending(b, 1_000_000_000) }
-<<<<<<< HEAD
-func BenchmarkPoolPending10GB(b *testing.B)  { benchmarkPoolPending(b, 10_000_000_000) }
-=======
 func BenchmarkPoolPending10GB(b *testing.B) {
 	if testing.Short() {
 		b.Skip("Skipping in short-mode")
 	}
 	benchmarkPoolPending(b, 10_000_000_000)
 }
->>>>>>> eb00f169
 
 func benchmarkPoolPending(b *testing.B, datacap uint64) {
 	// Calculate the maximum number of transaction that would fit into the pool
@@ -1559,17 +1481,10 @@
 	var (
 		basefee    = uint64(1050)
 		blobfee    = uint64(105)
-<<<<<<< HEAD
-		signer     = types.LatestSigner(testChainConfig)
-		statedb, _ = state.New(types.EmptyRootHash, state.NewDatabase(rawdb.NewDatabase(memorydb.New())), nil)
-		chain      = &testBlockChain{
-			config:  testChainConfig,
-=======
 		signer     = types.LatestSigner(params.MainnetChainConfig)
 		statedb, _ = state.New(types.EmptyRootHash, state.NewDatabaseForTesting())
 		chain      = &testBlockChain{
 			config:  params.MainnetChainConfig,
->>>>>>> eb00f169
 			basefee: uint256.NewInt(basefee),
 			blobfee: uint256.NewInt(blobfee),
 			statedb: statedb,
@@ -1580,8 +1495,6 @@
 	if err := pool.Init(1, chain.CurrentBlock(), makeAddressReserver()); err != nil {
 		b.Fatalf("failed to create blob pool: %v", err)
 	}
-<<<<<<< HEAD
-=======
 	// Make the pool not use disk (just drop everything). This test never reads
 	// back the data, it just iterates over the pool in-memory items
 	pool.store = &fakeBilly{pool.store, 0}
@@ -1591,7 +1504,6 @@
 	pool.txValidationFn = func(tx *types.Transaction, head *types.Header, signer types.Signer, opts *txpool.ValidationOptions) error {
 		return nil // accept all
 	}
->>>>>>> eb00f169
 	// Fill the pool up with one random transaction from each account with the
 	// same price and everything to maximize the worst case scenario
 	for i := 0; i < int(capacity); i++ {
