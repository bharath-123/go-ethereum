--- conflicted
+++ resolved
@@ -166,17 +166,10 @@
 			blob = ReadAccountTrieNode(db, path)
 		} else {
 			blob = ReadStorageTrieNode(db, owner, path)
-<<<<<<< HEAD
 		}
 		if len(blob) == 0 {
 			return false
 		}
-=======
-		}
-		if len(blob) == 0 {
-			return false
-		}
->>>>>>> eb00f169
 		h := newHasher()
 		defer h.release()
 		return h.hash(blob) == hash // exists but not match
@@ -252,11 +245,7 @@
 
 // ReadStateScheme reads the state scheme of persistent state, or none
 // if the state is not present in database.
-<<<<<<< HEAD
-func ReadStateScheme(db ethdb.Reader) string {
-=======
 func ReadStateScheme(db ethdb.Database) string {
->>>>>>> eb00f169
 	// Check if state in path-based scheme is present.
 	if HasAccountTrieNode(db, nil) {
 		return PathScheme
@@ -264,8 +253,6 @@
 	// The root node might be deleted during the initial snap sync, check
 	// the persistent state id then.
 	if id := ReadPersistentStateID(db); id != 0 {
-<<<<<<< HEAD
-=======
 		return PathScheme
 	}
 	// Check if verkle state in path-based scheme is present.
@@ -276,7 +263,6 @@
 	// The root node of verkle might be deleted during the initial snap sync,
 	// check the persistent state id then.
 	if id := ReadPersistentStateID(vdb); id != 0 {
->>>>>>> eb00f169
 		return PathScheme
 	}
 	// In a hash-based scheme, the genesis state is consistently stored
