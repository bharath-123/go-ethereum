--- conflicted
+++ resolved
@@ -18,6 +18,7 @@
 
 import (
 	"math"
+	"math/big"
 	"testing"
 	"time"
 
@@ -38,12 +39,8 @@
 func TestLoopInterrupt(t *testing.T) {
 	address := common.BytesToAddress([]byte("contract"))
 	vmctx := BlockContext{
-<<<<<<< HEAD
+		BlockNumber: big.NewInt(0),
 		Transfer:    func(StateDB, common.Address, common.Address, *uint256.Int) {},
-		BlockNumber: big.NewInt(0),
-=======
-		Transfer: func(StateDB, common.Address, common.Address, *uint256.Int) {},
->>>>>>> eb00f169
 	}
 
 	for i, tt := range loopInterruptTests {
