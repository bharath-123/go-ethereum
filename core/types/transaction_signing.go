--- conflicted
+++ resolved
@@ -67,20 +67,6 @@
 func LatestSigner(config *params.ChainConfig) Signer {
 	var signer Signer
 	if config.ChainID != nil {
-<<<<<<< HEAD
-		// Astria Geth does not support blobs, and thus the Cancun signer
-		// if config.CancunTime != nil {
-		// 	 return NewCancunSigner(config.ChainID)
-		// }
-		if config.LondonBlock != nil {
-			return NewLondonSigner(config.ChainID)
-		}
-		if config.BerlinBlock != nil {
-			return NewEIP2930Signer(config.ChainID)
-		}
-		if config.EIP155Block != nil {
-			return NewEIP155Signer(config.ChainID)
-=======
 		switch {
 		case config.CancunTime != nil:
 			signer = NewCancunSigner(config.ChainID)
@@ -92,7 +78,6 @@
 			signer = NewEIP155Signer(config.ChainID)
 		default:
 			signer = HomesteadSigner{}
->>>>>>> 68bdc95f
 		}
 	} else {
 		signer = HomesteadSigner{}
