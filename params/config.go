// Copyright 2016 The go-ethereum Authors
// This file is part of the go-ethereum library.
//
// The go-ethereum library is free software: you can redistribute it and/or modify
// it under the terms of the GNU Lesser General Public License as published by
// the Free Software Foundation, either version 3 of the License, or
// (at your option) any later version.
//
// The go-ethereum library is distributed in the hope that it will be useful,
// but WITHOUT ANY WARRANTY; without even the implied warranty of
// MERCHANTABILITY or FITNESS FOR A PARTICULAR PURPOSE. See the
// GNU Lesser General Public License for more details.
//
// You should have received a copy of the GNU Lesser General Public License
// along with the go-ethereum library. If not, see <http://www.gnu.org/licenses/>.

package params

import (
	"encoding/json"
	"fmt"
	"math"
	"math/big"
	"sort"

	"github.com/ethereum/go-ethereum/common"
<<<<<<< HEAD
	"github.com/ethereum/go-ethereum/common/hexutil"
	"github.com/ethereum/go-ethereum/log"
	"github.com/ethereum/go-ethereum/params/forks"
	"github.com/ethereum/go-ethereum/rlp"

	"github.com/btcsuite/btcd/btcutil/bech32"
=======
	"github.com/ethereum/go-ethereum/params/forks"
>>>>>>> eb00f169
)

// Genesis hashes to enforce below configs on.
var (
	MainnetGenesisHash = common.HexToHash("0xd4e56740f876aef8c010b86a40d5f56745a118d0906a34e69aec8c0db1cb8fa3")
	HoleskyGenesisHash = common.HexToHash("0xb5f7f912443c940f21fd611f12828d75b534364ed9e95ca4e307729a4661bde4")
	SepoliaGenesisHash = common.HexToHash("0x25a5cc106eea7138acab33231d7160d69cb777ee0c2c553fcddf5138993e6dd9")
)

func newUint64(val uint64) *uint64 { return &val }

var (
	MainnetTerminalTotalDifficulty, _ = new(big.Int).SetString("58_750_000_000_000_000_000_000", 0)

	// MainnetChainConfig is the chain parameters to run a node on the main network.
	MainnetChainConfig = &ChainConfig{
<<<<<<< HEAD
		ChainID:                       big.NewInt(1),
		HomesteadBlock:                big.NewInt(1_150_000),
		DAOForkBlock:                  big.NewInt(1_920_000),
		DAOForkSupport:                true,
		EIP150Block:                   big.NewInt(2_463_000),
		EIP155Block:                   big.NewInt(2_675_000),
		EIP158Block:                   big.NewInt(2_675_000),
		ByzantiumBlock:                big.NewInt(4_370_000),
		ConstantinopleBlock:           big.NewInt(7_280_000),
		PetersburgBlock:               big.NewInt(7_280_000),
		IstanbulBlock:                 big.NewInt(9_069_000),
		MuirGlacierBlock:              big.NewInt(9_200_000),
		BerlinBlock:                   big.NewInt(12_244_000),
		LondonBlock:                   big.NewInt(12_965_000),
		ArrowGlacierBlock:             big.NewInt(13_773_000),
		GrayGlacierBlock:              big.NewInt(15_050_000),
		TerminalTotalDifficulty:       MainnetTerminalTotalDifficulty, // 58_750_000_000_000_000_000_000
		TerminalTotalDifficultyPassed: true,
		ShanghaiTime:                  newUint64(1681338455),
		CancunTime:                    newUint64(1710338135),
		Ethash:                        new(EthashConfig),
	}
	// HoleskyChainConfig contains the chain parameters to run a node on the Holesky test network.
	HoleskyChainConfig = &ChainConfig{
		ChainID:                       big.NewInt(17000),
		HomesteadBlock:                big.NewInt(0),
		DAOForkBlock:                  nil,
		DAOForkSupport:                true,
		EIP150Block:                   big.NewInt(0),
		EIP155Block:                   big.NewInt(0),
		EIP158Block:                   big.NewInt(0),
		ByzantiumBlock:                big.NewInt(0),
		ConstantinopleBlock:           big.NewInt(0),
		PetersburgBlock:               big.NewInt(0),
		IstanbulBlock:                 big.NewInt(0),
		MuirGlacierBlock:              nil,
		BerlinBlock:                   big.NewInt(0),
		LondonBlock:                   big.NewInt(0),
		ArrowGlacierBlock:             nil,
		GrayGlacierBlock:              nil,
		TerminalTotalDifficulty:       big.NewInt(0),
		TerminalTotalDifficultyPassed: true,
		MergeNetsplitBlock:            nil,
		ShanghaiTime:                  newUint64(1696000704),
		CancunTime:                    newUint64(1707305664),
		Ethash:                        new(EthashConfig),
	}
	// SepoliaChainConfig contains the chain parameters to run a node on the Sepolia test network.
	SepoliaChainConfig = &ChainConfig{
		ChainID:                       big.NewInt(11155111),
		HomesteadBlock:                big.NewInt(0),
		DAOForkBlock:                  nil,
		DAOForkSupport:                true,
		EIP150Block:                   big.NewInt(0),
		EIP155Block:                   big.NewInt(0),
		EIP158Block:                   big.NewInt(0),
		ByzantiumBlock:                big.NewInt(0),
		ConstantinopleBlock:           big.NewInt(0),
		PetersburgBlock:               big.NewInt(0),
		IstanbulBlock:                 big.NewInt(0),
		MuirGlacierBlock:              big.NewInt(0),
		BerlinBlock:                   big.NewInt(0),
		LondonBlock:                   big.NewInt(0),
		ArrowGlacierBlock:             nil,
		GrayGlacierBlock:              nil,
		TerminalTotalDifficulty:       big.NewInt(17_000_000_000_000_000),
		TerminalTotalDifficultyPassed: true,
		MergeNetsplitBlock:            big.NewInt(1735371),
		ShanghaiTime:                  newUint64(1677557088),
		CancunTime:                    newUint64(1706655072),
		Ethash:                        new(EthashConfig),
	}
	// GoerliChainConfig contains the chain parameters to run a node on the Görli test network.
	GoerliChainConfig = &ChainConfig{
		ChainID:                       big.NewInt(5),
		HomesteadBlock:                big.NewInt(0),
		DAOForkBlock:                  nil,
		DAOForkSupport:                true,
		EIP150Block:                   big.NewInt(0),
		EIP155Block:                   big.NewInt(0),
		EIP158Block:                   big.NewInt(0),
		ByzantiumBlock:                big.NewInt(0),
		ConstantinopleBlock:           big.NewInt(0),
		PetersburgBlock:               big.NewInt(0),
		IstanbulBlock:                 big.NewInt(1_561_651),
		MuirGlacierBlock:              nil,
		BerlinBlock:                   big.NewInt(4_460_644),
		LondonBlock:                   big.NewInt(5_062_605),
		ArrowGlacierBlock:             nil,
		TerminalTotalDifficulty:       big.NewInt(10_790_000),
		TerminalTotalDifficultyPassed: true,
		ShanghaiTime:                  newUint64(1678832736),
		CancunTime:                    newUint64(1705473120),
		Clique: &CliqueConfig{
			Period: 15,
			Epoch:  30000,
		},
=======
		ChainID:                 big.NewInt(1),
		HomesteadBlock:          big.NewInt(1_150_000),
		DAOForkBlock:            big.NewInt(1_920_000),
		DAOForkSupport:          true,
		EIP150Block:             big.NewInt(2_463_000),
		EIP155Block:             big.NewInt(2_675_000),
		EIP158Block:             big.NewInt(2_675_000),
		ByzantiumBlock:          big.NewInt(4_370_000),
		ConstantinopleBlock:     big.NewInt(7_280_000),
		PetersburgBlock:         big.NewInt(7_280_000),
		IstanbulBlock:           big.NewInt(9_069_000),
		MuirGlacierBlock:        big.NewInt(9_200_000),
		BerlinBlock:             big.NewInt(12_244_000),
		LondonBlock:             big.NewInt(12_965_000),
		ArrowGlacierBlock:       big.NewInt(13_773_000),
		GrayGlacierBlock:        big.NewInt(15_050_000),
		TerminalTotalDifficulty: MainnetTerminalTotalDifficulty, // 58_750_000_000_000_000_000_000
		ShanghaiTime:            newUint64(1681338455),
		CancunTime:              newUint64(1710338135),
		DepositContractAddress:  common.HexToAddress("0x00000000219ab540356cbb839cbe05303d7705fa"),
		Ethash:                  new(EthashConfig),
	}
	// HoleskyChainConfig contains the chain parameters to run a node on the Holesky test network.
	HoleskyChainConfig = &ChainConfig{
		ChainID:                 big.NewInt(17000),
		HomesteadBlock:          big.NewInt(0),
		DAOForkBlock:            nil,
		DAOForkSupport:          true,
		EIP150Block:             big.NewInt(0),
		EIP155Block:             big.NewInt(0),
		EIP158Block:             big.NewInt(0),
		ByzantiumBlock:          big.NewInt(0),
		ConstantinopleBlock:     big.NewInt(0),
		PetersburgBlock:         big.NewInt(0),
		IstanbulBlock:           big.NewInt(0),
		MuirGlacierBlock:        nil,
		BerlinBlock:             big.NewInt(0),
		LondonBlock:             big.NewInt(0),
		ArrowGlacierBlock:       nil,
		GrayGlacierBlock:        nil,
		TerminalTotalDifficulty: big.NewInt(0),
		MergeNetsplitBlock:      nil,
		ShanghaiTime:            newUint64(1696000704),
		CancunTime:              newUint64(1707305664),
		Ethash:                  new(EthashConfig),
	}
	// SepoliaChainConfig contains the chain parameters to run a node on the Sepolia test network.
	SepoliaChainConfig = &ChainConfig{
		ChainID:                 big.NewInt(11155111),
		HomesteadBlock:          big.NewInt(0),
		DAOForkBlock:            nil,
		DAOForkSupport:          true,
		EIP150Block:             big.NewInt(0),
		EIP155Block:             big.NewInt(0),
		EIP158Block:             big.NewInt(0),
		ByzantiumBlock:          big.NewInt(0),
		ConstantinopleBlock:     big.NewInt(0),
		PetersburgBlock:         big.NewInt(0),
		IstanbulBlock:           big.NewInt(0),
		MuirGlacierBlock:        big.NewInt(0),
		BerlinBlock:             big.NewInt(0),
		LondonBlock:             big.NewInt(0),
		ArrowGlacierBlock:       nil,
		GrayGlacierBlock:        nil,
		TerminalTotalDifficulty: big.NewInt(17_000_000_000_000_000),
		MergeNetsplitBlock:      big.NewInt(1735371),
		ShanghaiTime:            newUint64(1677557088),
		CancunTime:              newUint64(1706655072),
		Ethash:                  new(EthashConfig),
>>>>>>> eb00f169
	}
	// AllEthashProtocolChanges contains every protocol change (EIPs) introduced
	// and accepted by the Ethereum core developers into the Ethash consensus.
	AllEthashProtocolChanges = &ChainConfig{
		ChainID:                 big.NewInt(1337),
		HomesteadBlock:          big.NewInt(0),
		DAOForkBlock:            nil,
		DAOForkSupport:          false,
		EIP150Block:             big.NewInt(0),
		EIP155Block:             big.NewInt(0),
		EIP158Block:             big.NewInt(0),
		ByzantiumBlock:          big.NewInt(0),
		ConstantinopleBlock:     big.NewInt(0),
		PetersburgBlock:         big.NewInt(0),
		IstanbulBlock:           big.NewInt(0),
		MuirGlacierBlock:        big.NewInt(0),
		BerlinBlock:             big.NewInt(0),
		LondonBlock:             big.NewInt(0),
		ArrowGlacierBlock:       big.NewInt(0),
		GrayGlacierBlock:        big.NewInt(0),
		TerminalTotalDifficulty: big.NewInt(math.MaxInt64),
		MergeNetsplitBlock:      nil,
		ShanghaiTime:            nil,
		CancunTime:              nil,
		PragueTime:              nil,
		VerkleTime:              nil,
		Ethash:                  new(EthashConfig),
		Clique:                  nil,
	}

	AllDevChainProtocolChanges = &ChainConfig{
<<<<<<< HEAD
		ChainID:                       big.NewInt(1337),
		HomesteadBlock:                big.NewInt(0),
		EIP150Block:                   big.NewInt(0),
		EIP155Block:                   big.NewInt(0),
		EIP158Block:                   big.NewInt(0),
		ByzantiumBlock:                big.NewInt(0),
		ConstantinopleBlock:           big.NewInt(0),
		PetersburgBlock:               big.NewInt(0),
		IstanbulBlock:                 big.NewInt(0),
		MuirGlacierBlock:              big.NewInt(0),
		BerlinBlock:                   big.NewInt(0),
		LondonBlock:                   big.NewInt(0),
		ArrowGlacierBlock:             big.NewInt(0),
		GrayGlacierBlock:              big.NewInt(0),
		ShanghaiTime:                  newUint64(0),
		CancunTime:                    newUint64(0),
		TerminalTotalDifficulty:       big.NewInt(0),
		TerminalTotalDifficultyPassed: true,
=======
		ChainID:                 big.NewInt(1337),
		HomesteadBlock:          big.NewInt(0),
		EIP150Block:             big.NewInt(0),
		EIP155Block:             big.NewInt(0),
		EIP158Block:             big.NewInt(0),
		ByzantiumBlock:          big.NewInt(0),
		ConstantinopleBlock:     big.NewInt(0),
		PetersburgBlock:         big.NewInt(0),
		IstanbulBlock:           big.NewInt(0),
		MuirGlacierBlock:        big.NewInt(0),
		BerlinBlock:             big.NewInt(0),
		LondonBlock:             big.NewInt(0),
		ArrowGlacierBlock:       big.NewInt(0),
		GrayGlacierBlock:        big.NewInt(0),
		ShanghaiTime:            newUint64(0),
		CancunTime:              newUint64(0),
		TerminalTotalDifficulty: big.NewInt(0),
		PragueTime:              newUint64(0),
>>>>>>> eb00f169
	}

	// AllCliqueProtocolChanges contains every protocol change (EIPs) introduced
	// and accepted by the Ethereum core developers into the Clique consensus.
	AllCliqueProtocolChanges = &ChainConfig{
		ChainID:                 big.NewInt(1337),
		HomesteadBlock:          big.NewInt(0),
		DAOForkBlock:            nil,
		DAOForkSupport:          false,
		EIP150Block:             big.NewInt(0),
		EIP155Block:             big.NewInt(0),
		EIP158Block:             big.NewInt(0),
		ByzantiumBlock:          big.NewInt(0),
		ConstantinopleBlock:     big.NewInt(0),
		PetersburgBlock:         big.NewInt(0),
		IstanbulBlock:           big.NewInt(0),
		MuirGlacierBlock:        big.NewInt(0),
		BerlinBlock:             big.NewInt(0),
		LondonBlock:             big.NewInt(0),
		ArrowGlacierBlock:       nil,
		GrayGlacierBlock:        nil,
		MergeNetsplitBlock:      nil,
		ShanghaiTime:            nil,
		CancunTime:              nil,
		PragueTime:              nil,
		VerkleTime:              nil,
		TerminalTotalDifficulty: big.NewInt(math.MaxInt64),
		Ethash:                  nil,
		Clique:                  &CliqueConfig{Period: 0, Epoch: 30000},
	}

	// TestChainConfig contains every protocol change (EIPs) introduced
	// and accepted by the Ethereum core developers for testing purposes.
	TestChainConfig = &ChainConfig{
		ChainID:                 big.NewInt(1),
		HomesteadBlock:          big.NewInt(0),
		DAOForkBlock:            nil,
		DAOForkSupport:          false,
		EIP150Block:             big.NewInt(0),
		EIP155Block:             big.NewInt(0),
		EIP158Block:             big.NewInt(0),
		ByzantiumBlock:          big.NewInt(0),
		ConstantinopleBlock:     big.NewInt(0),
		PetersburgBlock:         big.NewInt(0),
		IstanbulBlock:           big.NewInt(0),
		MuirGlacierBlock:        big.NewInt(0),
		BerlinBlock:             big.NewInt(0),
		LondonBlock:             big.NewInt(0),
		ArrowGlacierBlock:       big.NewInt(0),
		GrayGlacierBlock:        big.NewInt(0),
		MergeNetsplitBlock:      nil,
		ShanghaiTime:            nil,
		CancunTime:              nil,
		PragueTime:              nil,
		VerkleTime:              nil,
		TerminalTotalDifficulty: big.NewInt(math.MaxInt64),
		Ethash:                  new(EthashConfig),
		Clique:                  nil,
	}

	// MergedTestChainConfig contains every protocol change (EIPs) introduced
	// and accepted by the Ethereum core developers for testing purposes.
	MergedTestChainConfig = &ChainConfig{
		ChainID:                 big.NewInt(1),
		HomesteadBlock:          big.NewInt(0),
		DAOForkBlock:            nil,
		DAOForkSupport:          false,
		EIP150Block:             big.NewInt(0),
		EIP155Block:             big.NewInt(0),
		EIP158Block:             big.NewInt(0),
		ByzantiumBlock:          big.NewInt(0),
		ConstantinopleBlock:     big.NewInt(0),
		PetersburgBlock:         big.NewInt(0),
		IstanbulBlock:           big.NewInt(0),
		MuirGlacierBlock:        big.NewInt(0),
		BerlinBlock:             big.NewInt(0),
		LondonBlock:             big.NewInt(0),
		ArrowGlacierBlock:       big.NewInt(0),
		GrayGlacierBlock:        big.NewInt(0),
		MergeNetsplitBlock:      big.NewInt(0),
		ShanghaiTime:            newUint64(0),
		CancunTime:              newUint64(0),
		PragueTime:              newUint64(0),
		VerkleTime:              nil,
		TerminalTotalDifficulty: big.NewInt(0),
		Ethash:                  new(EthashConfig),
		Clique:                  nil,
	}

	// MergedTestChainConfig contains every protocol change (EIPs) introduced
	// and accepted by the Ethereum core developers for testing purposes.
	MergedTestChainConfig = &ChainConfig{
		ChainID:                       big.NewInt(1),
		HomesteadBlock:                big.NewInt(0),
		DAOForkBlock:                  nil,
		DAOForkSupport:                false,
		EIP150Block:                   big.NewInt(0),
		EIP155Block:                   big.NewInt(0),
		EIP158Block:                   big.NewInt(0),
		ByzantiumBlock:                big.NewInt(0),
		ConstantinopleBlock:           big.NewInt(0),
		PetersburgBlock:               big.NewInt(0),
		IstanbulBlock:                 big.NewInt(0),
		MuirGlacierBlock:              big.NewInt(0),
		BerlinBlock:                   big.NewInt(0),
		LondonBlock:                   big.NewInt(0),
		ArrowGlacierBlock:             big.NewInt(0),
		GrayGlacierBlock:              big.NewInt(0),
		MergeNetsplitBlock:            big.NewInt(0),
		ShanghaiTime:                  newUint64(0),
		CancunTime:                    newUint64(0),
		PragueTime:                    nil,
		VerkleTime:                    nil,
		TerminalTotalDifficulty:       big.NewInt(0),
		TerminalTotalDifficultyPassed: true,
		Ethash:                        new(EthashConfig),
		Clique:                        nil,
	}

	// NonActivatedConfig defines the chain configuration without activating
	// any protocol change (EIPs).
	NonActivatedConfig = &ChainConfig{
		ChainID:                 big.NewInt(1),
		HomesteadBlock:          nil,
		DAOForkBlock:            nil,
		DAOForkSupport:          false,
		EIP150Block:             nil,
		EIP155Block:             nil,
		EIP158Block:             nil,
		ByzantiumBlock:          nil,
		ConstantinopleBlock:     nil,
		PetersburgBlock:         nil,
		IstanbulBlock:           nil,
		MuirGlacierBlock:        nil,
		BerlinBlock:             nil,
		LondonBlock:             nil,
		ArrowGlacierBlock:       nil,
		GrayGlacierBlock:        nil,
		MergeNetsplitBlock:      nil,
		ShanghaiTime:            nil,
		CancunTime:              nil,
		PragueTime:              nil,
		VerkleTime:              nil,
		TerminalTotalDifficulty: big.NewInt(math.MaxInt64),
		Ethash:                  new(EthashConfig),
		Clique:                  nil,
	}
	TestRules = TestChainConfig.Rules(new(big.Int), false, 0)
)

// NetworkNames are user friendly names to use in the chain spec banner.
var NetworkNames = map[string]string{
	MainnetChainConfig.ChainID.String(): "mainnet",
	SepoliaChainConfig.ChainID.String(): "sepolia",
	HoleskyChainConfig.ChainID.String(): "holesky",
}

// ChainConfig is the core config which determines the blockchain settings.
//
// ChainConfig is stored in the database on a per block basis. This means
// that any network, identified by its genesis block, can have its own
// set of configuration options.
type ChainConfig struct {
	ChainID *big.Int `json:"chainId"` // chainId identifies the current chain and is used for replay protection

	HomesteadBlock *big.Int `json:"homesteadBlock,omitempty"` // Homestead switch block (nil = no fork, 0 = already homestead)

	DAOForkBlock   *big.Int `json:"daoForkBlock,omitempty"`   // TheDAO hard-fork switch block (nil = no fork)
	DAOForkSupport bool     `json:"daoForkSupport,omitempty"` // Whether the nodes supports or opposes the DAO hard-fork

	// EIP150 implements the Gas price changes (https://github.com/ethereum/EIPs/issues/150)
	EIP150Block *big.Int `json:"eip150Block,omitempty"` // EIP150 HF block (nil = no fork)
	EIP155Block *big.Int `json:"eip155Block,omitempty"` // EIP155 HF block
	EIP158Block *big.Int `json:"eip158Block,omitempty"` // EIP158 HF block

	ByzantiumBlock      *big.Int `json:"byzantiumBlock,omitempty"`      // Byzantium switch block (nil = no fork, 0 = already on byzantium)
	ConstantinopleBlock *big.Int `json:"constantinopleBlock,omitempty"` // Constantinople switch block (nil = no fork, 0 = already activated)
	PetersburgBlock     *big.Int `json:"petersburgBlock,omitempty"`     // Petersburg switch block (nil = same as Constantinople)
	IstanbulBlock       *big.Int `json:"istanbulBlock,omitempty"`       // Istanbul switch block (nil = no fork, 0 = already on istanbul)
	MuirGlacierBlock    *big.Int `json:"muirGlacierBlock,omitempty"`    // Eip-2384 (bomb delay) switch block (nil = no fork, 0 = already activated)
	BerlinBlock         *big.Int `json:"berlinBlock,omitempty"`         // Berlin switch block (nil = no fork, 0 = already on berlin)
	LondonBlock         *big.Int `json:"londonBlock,omitempty"`         // London switch block (nil = no fork, 0 = already on london)
	ArrowGlacierBlock   *big.Int `json:"arrowGlacierBlock,omitempty"`   // Eip-4345 (bomb delay) switch block (nil = no fork, 0 = already activated)
	GrayGlacierBlock    *big.Int `json:"grayGlacierBlock,omitempty"`    // Eip-5133 (bomb delay) switch block (nil = no fork, 0 = already activated)
	MergeNetsplitBlock  *big.Int `json:"mergeNetsplitBlock,omitempty"`  // Virtual fork after The Merge to use as a network splitter

	// Fork scheduling was switched from blocks to timestamps here

	ShanghaiTime *uint64 `json:"shanghaiTime,omitempty"` // Shanghai switch time (nil = no fork, 0 = already on shanghai)
	CancunTime   *uint64 `json:"cancunTime,omitempty"`   // Cancun switch time (nil = no fork, 0 = already on cancun)
	PragueTime   *uint64 `json:"pragueTime,omitempty"`   // Prague switch time (nil = no fork, 0 = already on prague)
	VerkleTime   *uint64 `json:"verkleTime,omitempty"`   // Verkle switch time (nil = no fork, 0 = already on verkle)

	// TerminalTotalDifficulty is the amount of total difficulty reached by
	// the network that triggers the consensus upgrade.
	TerminalTotalDifficulty *big.Int `json:"terminalTotalDifficulty,omitempty"`

<<<<<<< HEAD
	// TerminalTotalDifficultyPassed is a flag specifying that the network already
	// passed the terminal total difficulty. Its purpose is to disable legacy sync
	// even without having seen the TTD locally (safer long term).
	//
	// TODO(karalabe): Drop this field eventually (always assuming PoS mode)
	TerminalTotalDifficultyPassed bool `json:"terminalTotalDifficultyPassed,omitempty"`

	// Various consensus engines
	Ethash    *EthashConfig `json:"ethash,omitempty"`
	Clique    *CliqueConfig `json:"clique,omitempty"`
	IsDevMode bool          `json:"isDev,omitempty"`

	// Astria Specific Configuration
	AstriaOverrideGenesisExtraData bool                        `json:"astriaOverrideGenesisExtraData,omitempty"`
	AstriaExtraDataOverride        hexutil.Bytes               `json:"astriaExtraDataOverride,omitempty"`
	AstriaRollupName               string                      `json:"astriaRollupName"`
	AstriaSequencerInitialHeight   uint32                      `json:"astriaSequencerInitialHeight"`
	AstriaSequencerAddressPrefix   string                      `json:"astriaSequencerAddressPrefix,omitempty"`
	AstriaCelestiaInitialHeight    uint64                      `json:"astriaCelestiaInitialHeight"`
	AstriaCelestiaHeightVariance   uint64                      `json:"astriaCelestiaHeightVariance,omitempty"`
	AstriaBridgeAddressConfigs     []AstriaBridgeAddressConfig `json:"astriaBridgeAddresses,omitempty"`
	AstriaFeeCollectors            map[uint32]common.Address   `json:"astriaFeeCollectors"`
	AstriaEIP1559Params            *AstriaEIP1559Params        `json:"astriaEIP1559Params,omitempty"`
}

func (c *ChainConfig) AstriaExtraData() []byte {
	if c.AstriaExtraDataOverride != nil {
		return c.AstriaExtraDataOverride
	}

	// create default extradata
	extra, _ := rlp.EncodeToBytes([]interface{}{
		c.AstriaRollupName,
		c.AstriaSequencerInitialHeight,
		c.AstriaCelestiaInitialHeight,
		c.AstriaCelestiaHeightVariance,
	})
	if uint64(len(extra)) > MaximumExtraDataSize {
		log.Warn("Miner extra data exceed limit", "extra", hexutil.Bytes(extra), "limit", MaximumExtraDataSize)
		extra = nil
	}
	return extra
}

type AstriaEIP1559Param struct {
	MinBaseFee               uint64 `json:"minBaseFee"`
	ElasticityMultiplier     uint64 `json:"elasticityMultiplier"`
	BaseFeeChangeDenominator uint64 `json:"baseFeeChangeDenominator"`
}

type AstriaEIP1559Params struct {
	heights        map[uint64]AstriaEIP1559Param
	orderedHeights []uint64
}

func NewAstriaEIP1559Params(heights map[uint64]AstriaEIP1559Param) *AstriaEIP1559Params {
	orderedHeights := []uint64{}
	for k := range heights {
		orderedHeights = append(orderedHeights, k)
	}
	sort.Slice(orderedHeights, func(i, j int) bool { return orderedHeights[i] > orderedHeights[j] })

	return &AstriaEIP1559Params{
		heights:        heights,
		orderedHeights: orderedHeights,
	}
}

func (c *AstriaEIP1559Params) MinBaseFeeAt(height uint64) *big.Int {
	for _, h := range c.orderedHeights {
		if height >= h {
			return big.NewInt(0).SetUint64(c.heights[h].MinBaseFee)
		}
	}
	return common.Big0
}

func (c *AstriaEIP1559Params) ElasticityMultiplierAt(height uint64) uint64 {
	for _, h := range c.orderedHeights {
		if height >= h {
			return c.heights[h].ElasticityMultiplier
		}
	}
	return DefaultElasticityMultiplier
}

func (c *AstriaEIP1559Params) BaseFeeChangeDenominatorAt(height uint64) uint64 {
	for _, h := range c.orderedHeights {
		if height >= h {
			return c.heights[h].BaseFeeChangeDenominator
		}
	}
	return DefaultBaseFeeChangeDenominator
}

func (c AstriaEIP1559Params) MarshalJSON() ([]byte, error) {
	return json.Marshal(c.heights)
}

func (c *AstriaEIP1559Params) UnmarshalJSON(data []byte) error {
	var heights map[uint64]AstriaEIP1559Param
	if err := json.Unmarshal(data, &heights); err != nil {
		return err
	}
	*c = *NewAstriaEIP1559Params(heights)
	return nil
=======
	DepositContractAddress common.Address `json:"depositContractAddress,omitempty"`

	// Various consensus engines
	Ethash *EthashConfig `json:"ethash,omitempty"`
	Clique *CliqueConfig `json:"clique,omitempty"`
>>>>>>> eb00f169
}

// EthashConfig is the consensus engine configs for proof-of-work based sealing.
type EthashConfig struct{}

// String implements the stringer interface, returning the consensus engine details.
func (c EthashConfig) String() string {
	return "ethash"
}

// CliqueConfig is the consensus engine configs for proof-of-authority based sealing.
type CliqueConfig struct {
	Period uint64 `json:"period"` // Number of seconds between blocks to enforce
	Epoch  uint64 `json:"epoch"`  // Epoch length to reset votes and checkpoint
}

// String implements the stringer interface, returning the consensus engine details.
func (c CliqueConfig) String() string {
	return fmt.Sprintf("clique(period: %d, epoch: %d)", c.Period, c.Epoch)
}

// Description returns a human-readable description of ChainConfig.
func (c *ChainConfig) Description() string {
	var banner string

	// Create some basic network config output
	network := NetworkNames[c.ChainID.String()]
	if network == "" {
		network = "unknown"
	}
	banner += fmt.Sprintf("Chain ID:  %v (%s)\n", c.ChainID, network)
	switch {
	case c.Ethash != nil:
		banner += "Consensus: Beacon (proof-of-stake), merged from Ethash (proof-of-work)\n"
	case c.Clique != nil:
		banner += "Consensus: Beacon (proof-of-stake), merged from Clique (proof-of-authority)\n"
	default:
		banner += "Consensus: unknown\n"
	}
	banner += "\n"

	// Create a list of forks with a short description of them. Forks that only
	// makes sense for mainnet should be optional at printing to avoid bloating
	// the output for testnets and private networks.
	banner += "Pre-Merge hard forks (block based):\n"
	banner += fmt.Sprintf(" - Homestead:                   #%-8v (https://github.com/ethereum/execution-specs/blob/master/network-upgrades/mainnet-upgrades/homestead.md)\n", c.HomesteadBlock)
	if c.DAOForkBlock != nil {
		banner += fmt.Sprintf(" - DAO Fork:                    #%-8v (https://github.com/ethereum/execution-specs/blob/master/network-upgrades/mainnet-upgrades/dao-fork.md)\n", c.DAOForkBlock)
	}
	banner += fmt.Sprintf(" - Tangerine Whistle (EIP 150): #%-8v (https://github.com/ethereum/execution-specs/blob/master/network-upgrades/mainnet-upgrades/tangerine-whistle.md)\n", c.EIP150Block)
	banner += fmt.Sprintf(" - Spurious Dragon/1 (EIP 155): #%-8v (https://github.com/ethereum/execution-specs/blob/master/network-upgrades/mainnet-upgrades/spurious-dragon.md)\n", c.EIP155Block)
	banner += fmt.Sprintf(" - Spurious Dragon/2 (EIP 158): #%-8v (https://github.com/ethereum/execution-specs/blob/master/network-upgrades/mainnet-upgrades/spurious-dragon.md)\n", c.EIP155Block)
	banner += fmt.Sprintf(" - Byzantium:                   #%-8v (https://github.com/ethereum/execution-specs/blob/master/network-upgrades/mainnet-upgrades/byzantium.md)\n", c.ByzantiumBlock)
	banner += fmt.Sprintf(" - Constantinople:              #%-8v (https://github.com/ethereum/execution-specs/blob/master/network-upgrades/mainnet-upgrades/constantinople.md)\n", c.ConstantinopleBlock)
	banner += fmt.Sprintf(" - Petersburg:                  #%-8v (https://github.com/ethereum/execution-specs/blob/master/network-upgrades/mainnet-upgrades/petersburg.md)\n", c.PetersburgBlock)
	banner += fmt.Sprintf(" - Istanbul:                    #%-8v (https://github.com/ethereum/execution-specs/blob/master/network-upgrades/mainnet-upgrades/istanbul.md)\n", c.IstanbulBlock)
	if c.MuirGlacierBlock != nil {
		banner += fmt.Sprintf(" - Muir Glacier:                #%-8v (https://github.com/ethereum/execution-specs/blob/master/network-upgrades/mainnet-upgrades/muir-glacier.md)\n", c.MuirGlacierBlock)
	}
	banner += fmt.Sprintf(" - Berlin:                      #%-8v (https://github.com/ethereum/execution-specs/blob/master/network-upgrades/mainnet-upgrades/berlin.md)\n", c.BerlinBlock)
	banner += fmt.Sprintf(" - London:                      #%-8v (https://github.com/ethereum/execution-specs/blob/master/network-upgrades/mainnet-upgrades/london.md)\n", c.LondonBlock)
	if c.ArrowGlacierBlock != nil {
		banner += fmt.Sprintf(" - Arrow Glacier:               #%-8v (https://github.com/ethereum/execution-specs/blob/master/network-upgrades/mainnet-upgrades/arrow-glacier.md)\n", c.ArrowGlacierBlock)
	}
	if c.GrayGlacierBlock != nil {
		banner += fmt.Sprintf(" - Gray Glacier:                #%-8v (https://github.com/ethereum/execution-specs/blob/master/network-upgrades/mainnet-upgrades/gray-glacier.md)\n", c.GrayGlacierBlock)
	}
	banner += "\n"

	// Add a special section for the merge as it's non-obvious
	banner += "Merge configured:\n"
	banner += " - Hard-fork specification:    https://github.com/ethereum/execution-specs/blob/master/network-upgrades/mainnet-upgrades/paris.md\n"
	banner += " - Network known to be merged\n"
	banner += fmt.Sprintf(" - Total terminal difficulty:  %v\n", c.TerminalTotalDifficulty)
	if c.MergeNetsplitBlock != nil {
		banner += fmt.Sprintf(" - Merge netsplit block:       #%-8v\n", c.MergeNetsplitBlock)
	}
	banner += "\n"

	// Create a list of forks post-merge
	banner += "Post-Merge hard forks (timestamp based):\n"
	if c.ShanghaiTime != nil {
		banner += fmt.Sprintf(" - Shanghai:                    @%-10v (https://github.com/ethereum/execution-specs/blob/master/network-upgrades/mainnet-upgrades/shanghai.md)\n", *c.ShanghaiTime)
	}
	if c.CancunTime != nil {
		banner += fmt.Sprintf(" - Cancun:                      @%-10v (https://github.com/ethereum/execution-specs/blob/master/network-upgrades/mainnet-upgrades/cancun.md)\n", *c.CancunTime)
	}
	if c.PragueTime != nil {
		banner += fmt.Sprintf(" - Prague:                      @%-10v\n", *c.PragueTime)
	}
	if c.VerkleTime != nil {
		banner += fmt.Sprintf(" - Verkle:                      @%-10v\n", *c.VerkleTime)
	}
	return banner
}

// IsHomestead returns whether num is either equal to the homestead block or greater.
func (c *ChainConfig) IsHomestead(num *big.Int) bool {
	return isBlockForked(c.HomesteadBlock, num)
}

// IsDAOFork returns whether num is either equal to the DAO fork block or greater.
func (c *ChainConfig) IsDAOFork(num *big.Int) bool {
	return isBlockForked(c.DAOForkBlock, num)
}

// IsEIP150 returns whether num is either equal to the EIP150 fork block or greater.
func (c *ChainConfig) IsEIP150(num *big.Int) bool {
	return isBlockForked(c.EIP150Block, num)
}

// IsEIP155 returns whether num is either equal to the EIP155 fork block or greater.
func (c *ChainConfig) IsEIP155(num *big.Int) bool {
	return isBlockForked(c.EIP155Block, num)
}

// IsEIP158 returns whether num is either equal to the EIP158 fork block or greater.
func (c *ChainConfig) IsEIP158(num *big.Int) bool {
	return isBlockForked(c.EIP158Block, num)
}

// IsByzantium returns whether num is either equal to the Byzantium fork block or greater.
func (c *ChainConfig) IsByzantium(num *big.Int) bool {
	return isBlockForked(c.ByzantiumBlock, num)
}

// IsConstantinople returns whether num is either equal to the Constantinople fork block or greater.
func (c *ChainConfig) IsConstantinople(num *big.Int) bool {
	return isBlockForked(c.ConstantinopleBlock, num)
}

// IsMuirGlacier returns whether num is either equal to the Muir Glacier (EIP-2384) fork block or greater.
func (c *ChainConfig) IsMuirGlacier(num *big.Int) bool {
	return isBlockForked(c.MuirGlacierBlock, num)
}

// IsPetersburg returns whether num is either
// - equal to or greater than the PetersburgBlock fork block,
// - OR is nil, and Constantinople is active
func (c *ChainConfig) IsPetersburg(num *big.Int) bool {
	return isBlockForked(c.PetersburgBlock, num) || c.PetersburgBlock == nil && isBlockForked(c.ConstantinopleBlock, num)
}

// IsIstanbul returns whether num is either equal to the Istanbul fork block or greater.
func (c *ChainConfig) IsIstanbul(num *big.Int) bool {
	return isBlockForked(c.IstanbulBlock, num)
}

// IsBerlin returns whether num is either equal to the Berlin fork block or greater.
func (c *ChainConfig) IsBerlin(num *big.Int) bool {
	return isBlockForked(c.BerlinBlock, num)
}

// IsLondon returns whether num is either equal to the London fork block or greater.
func (c *ChainConfig) IsLondon(num *big.Int) bool {
	return isBlockForked(c.LondonBlock, num)
}

// IsArrowGlacier returns whether num is either equal to the Arrow Glacier (EIP-4345) fork block or greater.
func (c *ChainConfig) IsArrowGlacier(num *big.Int) bool {
	return isBlockForked(c.ArrowGlacierBlock, num)
}

// IsGrayGlacier returns whether num is either equal to the Gray Glacier (EIP-5133) fork block or greater.
func (c *ChainConfig) IsGrayGlacier(num *big.Int) bool {
	return isBlockForked(c.GrayGlacierBlock, num)
}

// IsTerminalPoWBlock returns whether the given block is the last block of PoW stage.
func (c *ChainConfig) IsTerminalPoWBlock(parentTotalDiff *big.Int, totalDiff *big.Int) bool {
	if c.TerminalTotalDifficulty == nil {
		return false
	}
	return parentTotalDiff.Cmp(c.TerminalTotalDifficulty) < 0 && totalDiff.Cmp(c.TerminalTotalDifficulty) >= 0
}

// IsShanghai returns whether time is either equal to the Shanghai fork time or greater.
func (c *ChainConfig) IsShanghai(num *big.Int, time uint64) bool {
	return c.IsLondon(num) && isTimestampForked(c.ShanghaiTime, time)
}

// IsCancun returns whether time is either equal to the Cancun fork time or greater.
func (c *ChainConfig) IsCancun(num *big.Int, time uint64) bool {
	return c.IsLondon(num) && isTimestampForked(c.CancunTime, time)
}

// IsPrague returns whether time is either equal to the Prague fork time or greater.
func (c *ChainConfig) IsPrague(num *big.Int, time uint64) bool {
	return c.IsLondon(num) && isTimestampForked(c.PragueTime, time)
}

// IsVerkle returns whether time is either equal to the Verkle fork time or greater.
func (c *ChainConfig) IsVerkle(num *big.Int, time uint64) bool {
	return c.IsLondon(num) && isTimestampForked(c.VerkleTime, time)
}

// IsEIP4762 returns whether eip 4762 has been activated at given block.
func (c *ChainConfig) IsEIP4762(num *big.Int, time uint64) bool {
	return c.IsVerkle(num, time)
}

// CheckCompatible checks whether scheduled fork transitions have been imported
// with a mismatching chain configuration.
func (c *ChainConfig) CheckCompatible(newcfg *ChainConfig, height uint64, time uint64) *ConfigCompatError {
	var (
		bhead = new(big.Int).SetUint64(height)
		btime = time
	)
	// Iterate checkCompatible to find the lowest conflict.
	var lasterr *ConfigCompatError
	for {
		err := c.checkCompatible(newcfg, bhead, btime)
		if err == nil || (lasterr != nil && err.RewindToBlock == lasterr.RewindToBlock && err.RewindToTime == lasterr.RewindToTime) {
			break
		}
		lasterr = err

		if err.RewindToTime > 0 {
			btime = err.RewindToTime
		} else {
			bhead.SetUint64(err.RewindToBlock)
		}
	}
	return lasterr
}

// CheckConfigForkOrder checks that we don't "skip" any forks, geth isn't pluggable enough
// to guarantee that forks can be implemented in a different order than on official networks
func (c *ChainConfig) CheckConfigForkOrder() error {
	type fork struct {
		name      string
		block     *big.Int // forks up to - and including the merge - were defined with block numbers
		timestamp *uint64  // forks after the merge are scheduled using timestamps
		optional  bool     // if true, the fork may be nil and next fork is still allowed
	}
	var lastFork fork
	for _, cur := range []fork{
		{name: "homesteadBlock", block: c.HomesteadBlock},
		{name: "daoForkBlock", block: c.DAOForkBlock, optional: true},
		{name: "eip150Block", block: c.EIP150Block},
		{name: "eip155Block", block: c.EIP155Block},
		{name: "eip158Block", block: c.EIP158Block},
		{name: "byzantiumBlock", block: c.ByzantiumBlock},
		{name: "constantinopleBlock", block: c.ConstantinopleBlock},
		{name: "petersburgBlock", block: c.PetersburgBlock},
		{name: "istanbulBlock", block: c.IstanbulBlock},
		{name: "muirGlacierBlock", block: c.MuirGlacierBlock, optional: true},
		{name: "berlinBlock", block: c.BerlinBlock},
		{name: "londonBlock", block: c.LondonBlock},
		{name: "arrowGlacierBlock", block: c.ArrowGlacierBlock, optional: true},
		{name: "grayGlacierBlock", block: c.GrayGlacierBlock, optional: true},
		{name: "mergeNetsplitBlock", block: c.MergeNetsplitBlock, optional: true},
		{name: "shanghaiTime", timestamp: c.ShanghaiTime},
		{name: "cancunTime", timestamp: c.CancunTime, optional: true},
		{name: "pragueTime", timestamp: c.PragueTime, optional: true},
		{name: "verkleTime", timestamp: c.VerkleTime, optional: true},
	} {
		if lastFork.name != "" {
			switch {
			// Non-optional forks must all be present in the chain config up to the last defined fork
			case lastFork.block == nil && lastFork.timestamp == nil && (cur.block != nil || cur.timestamp != nil):
				if cur.block != nil {
					return fmt.Errorf("unsupported fork ordering: %v not enabled, but %v enabled at block %v",
						lastFork.name, cur.name, cur.block)
				} else {
					return fmt.Errorf("unsupported fork ordering: %v not enabled, but %v enabled at timestamp %v",
						lastFork.name, cur.name, *cur.timestamp)
				}

			// Fork (whether defined by block or timestamp) must follow the fork definition sequence
			case (lastFork.block != nil && cur.block != nil) || (lastFork.timestamp != nil && cur.timestamp != nil):
				if lastFork.block != nil && lastFork.block.Cmp(cur.block) > 0 {
					return fmt.Errorf("unsupported fork ordering: %v enabled at block %v, but %v enabled at block %v",
						lastFork.name, lastFork.block, cur.name, cur.block)
				} else if lastFork.timestamp != nil && *lastFork.timestamp > *cur.timestamp {
					return fmt.Errorf("unsupported fork ordering: %v enabled at timestamp %v, but %v enabled at timestamp %v",
						lastFork.name, *lastFork.timestamp, cur.name, *cur.timestamp)
				}

				// Timestamp based forks can follow block based ones, but not the other way around
				if lastFork.timestamp != nil && cur.block != nil {
					return fmt.Errorf("unsupported fork ordering: %v used timestamp ordering, but %v reverted to block ordering",
						lastFork.name, cur.name)
				}
			}
		}
		// If it was optional and not set, then ignore it
		if !cur.optional || (cur.block != nil || cur.timestamp != nil) {
			lastFork = cur
		}
	}
	return nil
}

func (c *ChainConfig) checkCompatible(newcfg *ChainConfig, headNumber *big.Int, headTimestamp uint64) *ConfigCompatError {
	if isForkBlockIncompatible(c.HomesteadBlock, newcfg.HomesteadBlock, headNumber) {
		return newBlockCompatError("Homestead fork block", c.HomesteadBlock, newcfg.HomesteadBlock)
	}
	if isForkBlockIncompatible(c.DAOForkBlock, newcfg.DAOForkBlock, headNumber) {
		return newBlockCompatError("DAO fork block", c.DAOForkBlock, newcfg.DAOForkBlock)
	}
	if c.IsDAOFork(headNumber) && c.DAOForkSupport != newcfg.DAOForkSupport {
		return newBlockCompatError("DAO fork support flag", c.DAOForkBlock, newcfg.DAOForkBlock)
	}
	if isForkBlockIncompatible(c.EIP150Block, newcfg.EIP150Block, headNumber) {
		return newBlockCompatError("EIP150 fork block", c.EIP150Block, newcfg.EIP150Block)
	}
	if isForkBlockIncompatible(c.EIP155Block, newcfg.EIP155Block, headNumber) {
		return newBlockCompatError("EIP155 fork block", c.EIP155Block, newcfg.EIP155Block)
	}
	if isForkBlockIncompatible(c.EIP158Block, newcfg.EIP158Block, headNumber) {
		return newBlockCompatError("EIP158 fork block", c.EIP158Block, newcfg.EIP158Block)
	}
	if c.IsEIP158(headNumber) && !configBlockEqual(c.ChainID, newcfg.ChainID) {
		return newBlockCompatError("EIP158 chain ID", c.EIP158Block, newcfg.EIP158Block)
	}
	if isForkBlockIncompatible(c.ByzantiumBlock, newcfg.ByzantiumBlock, headNumber) {
		return newBlockCompatError("Byzantium fork block", c.ByzantiumBlock, newcfg.ByzantiumBlock)
	}
	if isForkBlockIncompatible(c.ConstantinopleBlock, newcfg.ConstantinopleBlock, headNumber) {
		return newBlockCompatError("Constantinople fork block", c.ConstantinopleBlock, newcfg.ConstantinopleBlock)
	}
	if isForkBlockIncompatible(c.PetersburgBlock, newcfg.PetersburgBlock, headNumber) {
		// the only case where we allow Petersburg to be set in the past is if it is equal to Constantinople
		// mainly to satisfy fork ordering requirements which state that Petersburg fork be set if Constantinople fork is set
		if isForkBlockIncompatible(c.ConstantinopleBlock, newcfg.PetersburgBlock, headNumber) {
			return newBlockCompatError("Petersburg fork block", c.PetersburgBlock, newcfg.PetersburgBlock)
		}
	}
	if isForkBlockIncompatible(c.IstanbulBlock, newcfg.IstanbulBlock, headNumber) {
		return newBlockCompatError("Istanbul fork block", c.IstanbulBlock, newcfg.IstanbulBlock)
	}
	if isForkBlockIncompatible(c.MuirGlacierBlock, newcfg.MuirGlacierBlock, headNumber) {
		return newBlockCompatError("Muir Glacier fork block", c.MuirGlacierBlock, newcfg.MuirGlacierBlock)
	}
	if isForkBlockIncompatible(c.BerlinBlock, newcfg.BerlinBlock, headNumber) {
		return newBlockCompatError("Berlin fork block", c.BerlinBlock, newcfg.BerlinBlock)
	}
	if isForkBlockIncompatible(c.LondonBlock, newcfg.LondonBlock, headNumber) {
		return newBlockCompatError("London fork block", c.LondonBlock, newcfg.LondonBlock)
	}
	if isForkBlockIncompatible(c.ArrowGlacierBlock, newcfg.ArrowGlacierBlock, headNumber) {
		return newBlockCompatError("Arrow Glacier fork block", c.ArrowGlacierBlock, newcfg.ArrowGlacierBlock)
	}
	if isForkBlockIncompatible(c.GrayGlacierBlock, newcfg.GrayGlacierBlock, headNumber) {
		return newBlockCompatError("Gray Glacier fork block", c.GrayGlacierBlock, newcfg.GrayGlacierBlock)
	}
	if isForkBlockIncompatible(c.MergeNetsplitBlock, newcfg.MergeNetsplitBlock, headNumber) {
		return newBlockCompatError("Merge netsplit fork block", c.MergeNetsplitBlock, newcfg.MergeNetsplitBlock)
	}
	if isForkTimestampIncompatible(c.ShanghaiTime, newcfg.ShanghaiTime, headTimestamp) {
		return newTimestampCompatError("Shanghai fork timestamp", c.ShanghaiTime, newcfg.ShanghaiTime)
	}
	if isForkTimestampIncompatible(c.CancunTime, newcfg.CancunTime, headTimestamp) {
		return newTimestampCompatError("Cancun fork timestamp", c.CancunTime, newcfg.CancunTime)
	}
	if isForkTimestampIncompatible(c.PragueTime, newcfg.PragueTime, headTimestamp) {
		return newTimestampCompatError("Prague fork timestamp", c.PragueTime, newcfg.PragueTime)
	}
	if isForkTimestampIncompatible(c.VerkleTime, newcfg.VerkleTime, headTimestamp) {
		return newTimestampCompatError("Verkle fork timestamp", c.VerkleTime, newcfg.VerkleTime)
	}
	return nil
}

// BaseFeeChangeDenominator bounds the amount the base fee can change between blocks.
func (c *ChainConfig) BaseFeeChangeDenominator(height uint64) uint64 {
	if c.AstriaEIP1559Params != nil {
		return c.AstriaEIP1559Params.BaseFeeChangeDenominatorAt(height)
	}
	return DefaultBaseFeeChangeDenominator
}

// ElasticityMultiplier bounds the maximum gas limit an EIP-1559 block may have.
func (c *ChainConfig) ElasticityMultiplier(height uint64) uint64 {
	if c.AstriaEIP1559Params != nil {
		return c.AstriaEIP1559Params.ElasticityMultiplierAt(height)
	}
	return DefaultElasticityMultiplier
}

// LatestFork returns the latest time-based fork that would be active for the given time.
func (c *ChainConfig) LatestFork(time uint64) forks.Fork {
	// Assume last non-time-based fork has passed.
	london := c.LondonBlock

	switch {
	case c.IsPrague(london, time):
		return forks.Prague
	case c.IsCancun(london, time):
		return forks.Cancun
	case c.IsShanghai(london, time):
		return forks.Shanghai
	default:
		return forks.Paris
	}
}

// isForkBlockIncompatible returns true if a fork scheduled at block s1 cannot be
// rescheduled to block s2 because head is already past the fork.
func isForkBlockIncompatible(s1, s2, head *big.Int) bool {
	return (isBlockForked(s1, head) || isBlockForked(s2, head)) && !configBlockEqual(s1, s2)
}

// isBlockForked returns whether a fork scheduled at block s is active at the
// given head block. Whilst this method is the same as isTimestampForked, they
// are explicitly separate for clearer reading.
func isBlockForked(s, head *big.Int) bool {
	if s == nil || head == nil {
		return false
	}
	return s.Cmp(head) <= 0
}

func configBlockEqual(x, y *big.Int) bool {
	if x == nil {
		return y == nil
	}
	if y == nil {
		return x == nil
	}
	return x.Cmp(y) == 0
}

// isForkTimestampIncompatible returns true if a fork scheduled at timestamp s1
// cannot be rescheduled to timestamp s2 because head is already past the fork.
func isForkTimestampIncompatible(s1, s2 *uint64, head uint64) bool {
	return (isTimestampForked(s1, head) || isTimestampForked(s2, head)) && !configTimestampEqual(s1, s2)
}

// isTimestampForked returns whether a fork scheduled at timestamp s is active
// at the given head timestamp. Whilst this method is the same as isBlockForked,
// they are explicitly separate for clearer reading.
func isTimestampForked(s *uint64, head uint64) bool {
	if s == nil {
		return false
	}
	return *s <= head
}

func configTimestampEqual(x, y *uint64) bool {
	if x == nil {
		return y == nil
	}
	if y == nil {
		return x == nil
	}
	return *x == *y
}

// ConfigCompatError is raised if the locally-stored blockchain is initialised with a
// ChainConfig that would alter the past.
type ConfigCompatError struct {
	What string

	// block numbers of the stored and new configurations if block based forking
	StoredBlock, NewBlock *big.Int

	// timestamps of the stored and new configurations if time based forking
	StoredTime, NewTime *uint64

	// the block number to which the local chain must be rewound to correct the error
	RewindToBlock uint64

	// the timestamp to which the local chain must be rewound to correct the error
	RewindToTime uint64
}

func newBlockCompatError(what string, storedblock, newblock *big.Int) *ConfigCompatError {
	var rew *big.Int
	switch {
	case storedblock == nil:
		rew = newblock
	case newblock == nil || storedblock.Cmp(newblock) < 0:
		rew = storedblock
	default:
		rew = newblock
	}
	err := &ConfigCompatError{
		What:          what,
		StoredBlock:   storedblock,
		NewBlock:      newblock,
		RewindToBlock: 0,
	}
	if rew != nil && rew.Sign() > 0 {
		err.RewindToBlock = rew.Uint64() - 1
	}
	return err
}

func newTimestampCompatError(what string, storedtime, newtime *uint64) *ConfigCompatError {
	var rew *uint64
	switch {
	case storedtime == nil:
		rew = newtime
	case newtime == nil || *storedtime < *newtime:
		rew = storedtime
	default:
		rew = newtime
	}
	err := &ConfigCompatError{
		What:         what,
		StoredTime:   storedtime,
		NewTime:      newtime,
		RewindToTime: 0,
	}
	if rew != nil && *rew != 0 {
		err.RewindToTime = *rew - 1
	}
	return err
}

func (err *ConfigCompatError) Error() string {
	if err.StoredBlock != nil {
		return fmt.Sprintf("mismatching %s in database (have block %d, want block %d, rewindto block %d)", err.What, err.StoredBlock, err.NewBlock, err.RewindToBlock)
	}

	if err.StoredTime == nil && err.NewTime == nil {
		return ""
	} else if err.StoredTime == nil && err.NewTime != nil {
		return fmt.Sprintf("mismatching %s in database (have timestamp nil, want timestamp %d, rewindto timestamp %d)", err.What, *err.NewTime, err.RewindToTime)
	} else if err.StoredTime != nil && err.NewTime == nil {
		return fmt.Sprintf("mismatching %s in database (have timestamp %d, want timestamp nil, rewindto timestamp %d)", err.What, *err.StoredTime, err.RewindToTime)
	}
	return fmt.Sprintf("mismatching %s in database (have timestamp %d, want timestamp %d, rewindto timestamp %d)", err.What, *err.StoredTime, *err.NewTime, err.RewindToTime)
}

// Rules wraps ChainConfig and is merely syntactic sugar or can be used for functions
// that do not have or require information about the block.
//
// Rules is a one time interface meaning that it shouldn't be used in between transition
// phases.
type Rules struct {
	ChainID                                                 *big.Int
	IsHomestead, IsEIP150, IsEIP155, IsEIP158               bool
	IsEIP2929, IsEIP4762                                    bool
	IsByzantium, IsConstantinople, IsPetersburg, IsIstanbul bool
	IsBerlin, IsLondon                                      bool
	IsMerge, IsShanghai, IsCancun, IsPrague                 bool
	IsVerkle                                                bool
}

// Rules ensures c's ChainID is not nil.
func (c *ChainConfig) Rules(num *big.Int, isMerge bool, timestamp uint64) Rules {
	chainID := c.ChainID
	if chainID == nil {
		chainID = new(big.Int)
	}
	// disallow setting Merge out of order
	isMerge = isMerge && c.IsLondon(num)
<<<<<<< HEAD
=======
	isVerkle := isMerge && c.IsVerkle(num, timestamp)
>>>>>>> eb00f169
	return Rules{
		ChainID:          new(big.Int).Set(chainID),
		IsHomestead:      c.IsHomestead(num),
		IsEIP150:         c.IsEIP150(num),
		IsEIP155:         c.IsEIP155(num),
		IsEIP158:         c.IsEIP158(num),
		IsByzantium:      c.IsByzantium(num),
		IsConstantinople: c.IsConstantinople(num),
		IsPetersburg:     c.IsPetersburg(num),
		IsIstanbul:       c.IsIstanbul(num),
		IsBerlin:         c.IsBerlin(num),
		IsEIP2929:        c.IsBerlin(num) && !isVerkle,
		IsLondon:         c.IsLondon(num),
		IsMerge:          isMerge,
		IsShanghai:       isMerge && c.IsShanghai(num, timestamp),
		IsCancun:         isMerge && c.IsCancun(num, timestamp),
		IsPrague:         isMerge && c.IsPrague(num, timestamp),
<<<<<<< HEAD
		IsVerkle:         isMerge && c.IsVerkle(num, timestamp),
	}
}

type AstriaBridgeAddressConfig struct {
	BridgeAddress  string                  `json:"bridgeAddress"`
	SenderAddress  common.Address          `json:"senderAddress,omitempty"`
	StartHeight    uint32                  `json:"startHeight"`
	AssetDenom     string                  `json:"assetDenom"`
	AssetPrecision uint16                  `json:"assetPrecision"`
	Erc20Asset     *AstriaErc20AssetConfig `json:"erc20Asset,omitempty"`
}

type AstriaErc20AssetConfig struct {
	ContractAddress   common.Address `json:"contractAddress"`
	ContractPrecision uint16         `json:"contractPrecision"`
}

func (abc *AstriaBridgeAddressConfig) Validate(genesisPrefix string) error {
	prefix, byteAddress, err := bech32.Decode(abc.BridgeAddress)
	if err != nil {
		return fmt.Errorf("bridge address must be a bech32 encoded string")
	}
	byteAddress, err = bech32.ConvertBits(byteAddress, 5, 8, false)
	if err != nil {
		return fmt.Errorf("failed to convert address to 8 bit")
	}
	if prefix != genesisPrefix {
		return fmt.Errorf("bridge address must have prefix %s", genesisPrefix)
	}
	if len(byteAddress) != 20 {
		return fmt.Errorf("bridge address must have resolve to 20 byte address, got %d", len(byteAddress))
=======
		IsVerkle:         isVerkle,
		IsEIP4762:        isVerkle,
>>>>>>> eb00f169
	}
	if abc.StartHeight == 0 {
		return fmt.Errorf("start height must be greater than 0")
	}
	if abc.AssetDenom == "" {
		return fmt.Errorf("asset denom must be set")
	}
	if abc.Erc20Asset == nil && abc.AssetPrecision > 18 {
		return fmt.Errorf("asset precision of native asset must be less than or equal to 18")
	}
	if abc.Erc20Asset != nil && abc.AssetPrecision > abc.Erc20Asset.ContractPrecision {
		return fmt.Errorf("asset precision must be less than or equal to contract precision")
	}

	return nil
}

func (abc *AstriaBridgeAddressConfig) ScaledDepositAmount(deposit *big.Int) *big.Int {
	var exponent uint16
	if abc.Erc20Asset != nil {
		exponent = abc.Erc20Asset.ContractPrecision - abc.AssetPrecision
	} else {
		exponent = 18 - abc.AssetPrecision
	}
	multiplier := new(big.Int).Exp(big.NewInt(10), big.NewInt(int64(exponent)), nil)

	return new(big.Int).Mul(deposit, multiplier)
}<|MERGE_RESOLUTION|>--- conflicted
+++ resolved
@@ -19,21 +19,16 @@
 import (
 	"encoding/json"
 	"fmt"
+	"github.com/btcsuite/btcd/btcutil/bech32"
+	"github.com/ethereum/go-ethereum/common/hexutil"
+	"github.com/ethereum/go-ethereum/log"
+	"github.com/ethereum/go-ethereum/rlp"
 	"math"
 	"math/big"
 	"sort"
 
 	"github.com/ethereum/go-ethereum/common"
-<<<<<<< HEAD
-	"github.com/ethereum/go-ethereum/common/hexutil"
-	"github.com/ethereum/go-ethereum/log"
 	"github.com/ethereum/go-ethereum/params/forks"
-	"github.com/ethereum/go-ethereum/rlp"
-
-	"github.com/btcsuite/btcd/btcutil/bech32"
-=======
-	"github.com/ethereum/go-ethereum/params/forks"
->>>>>>> eb00f169
 )
 
 // Genesis hashes to enforce below configs on.
@@ -50,105 +45,6 @@
 
 	// MainnetChainConfig is the chain parameters to run a node on the main network.
 	MainnetChainConfig = &ChainConfig{
-<<<<<<< HEAD
-		ChainID:                       big.NewInt(1),
-		HomesteadBlock:                big.NewInt(1_150_000),
-		DAOForkBlock:                  big.NewInt(1_920_000),
-		DAOForkSupport:                true,
-		EIP150Block:                   big.NewInt(2_463_000),
-		EIP155Block:                   big.NewInt(2_675_000),
-		EIP158Block:                   big.NewInt(2_675_000),
-		ByzantiumBlock:                big.NewInt(4_370_000),
-		ConstantinopleBlock:           big.NewInt(7_280_000),
-		PetersburgBlock:               big.NewInt(7_280_000),
-		IstanbulBlock:                 big.NewInt(9_069_000),
-		MuirGlacierBlock:              big.NewInt(9_200_000),
-		BerlinBlock:                   big.NewInt(12_244_000),
-		LondonBlock:                   big.NewInt(12_965_000),
-		ArrowGlacierBlock:             big.NewInt(13_773_000),
-		GrayGlacierBlock:              big.NewInt(15_050_000),
-		TerminalTotalDifficulty:       MainnetTerminalTotalDifficulty, // 58_750_000_000_000_000_000_000
-		TerminalTotalDifficultyPassed: true,
-		ShanghaiTime:                  newUint64(1681338455),
-		CancunTime:                    newUint64(1710338135),
-		Ethash:                        new(EthashConfig),
-	}
-	// HoleskyChainConfig contains the chain parameters to run a node on the Holesky test network.
-	HoleskyChainConfig = &ChainConfig{
-		ChainID:                       big.NewInt(17000),
-		HomesteadBlock:                big.NewInt(0),
-		DAOForkBlock:                  nil,
-		DAOForkSupport:                true,
-		EIP150Block:                   big.NewInt(0),
-		EIP155Block:                   big.NewInt(0),
-		EIP158Block:                   big.NewInt(0),
-		ByzantiumBlock:                big.NewInt(0),
-		ConstantinopleBlock:           big.NewInt(0),
-		PetersburgBlock:               big.NewInt(0),
-		IstanbulBlock:                 big.NewInt(0),
-		MuirGlacierBlock:              nil,
-		BerlinBlock:                   big.NewInt(0),
-		LondonBlock:                   big.NewInt(0),
-		ArrowGlacierBlock:             nil,
-		GrayGlacierBlock:              nil,
-		TerminalTotalDifficulty:       big.NewInt(0),
-		TerminalTotalDifficultyPassed: true,
-		MergeNetsplitBlock:            nil,
-		ShanghaiTime:                  newUint64(1696000704),
-		CancunTime:                    newUint64(1707305664),
-		Ethash:                        new(EthashConfig),
-	}
-	// SepoliaChainConfig contains the chain parameters to run a node on the Sepolia test network.
-	SepoliaChainConfig = &ChainConfig{
-		ChainID:                       big.NewInt(11155111),
-		HomesteadBlock:                big.NewInt(0),
-		DAOForkBlock:                  nil,
-		DAOForkSupport:                true,
-		EIP150Block:                   big.NewInt(0),
-		EIP155Block:                   big.NewInt(0),
-		EIP158Block:                   big.NewInt(0),
-		ByzantiumBlock:                big.NewInt(0),
-		ConstantinopleBlock:           big.NewInt(0),
-		PetersburgBlock:               big.NewInt(0),
-		IstanbulBlock:                 big.NewInt(0),
-		MuirGlacierBlock:              big.NewInt(0),
-		BerlinBlock:                   big.NewInt(0),
-		LondonBlock:                   big.NewInt(0),
-		ArrowGlacierBlock:             nil,
-		GrayGlacierBlock:              nil,
-		TerminalTotalDifficulty:       big.NewInt(17_000_000_000_000_000),
-		TerminalTotalDifficultyPassed: true,
-		MergeNetsplitBlock:            big.NewInt(1735371),
-		ShanghaiTime:                  newUint64(1677557088),
-		CancunTime:                    newUint64(1706655072),
-		Ethash:                        new(EthashConfig),
-	}
-	// GoerliChainConfig contains the chain parameters to run a node on the Görli test network.
-	GoerliChainConfig = &ChainConfig{
-		ChainID:                       big.NewInt(5),
-		HomesteadBlock:                big.NewInt(0),
-		DAOForkBlock:                  nil,
-		DAOForkSupport:                true,
-		EIP150Block:                   big.NewInt(0),
-		EIP155Block:                   big.NewInt(0),
-		EIP158Block:                   big.NewInt(0),
-		ByzantiumBlock:                big.NewInt(0),
-		ConstantinopleBlock:           big.NewInt(0),
-		PetersburgBlock:               big.NewInt(0),
-		IstanbulBlock:                 big.NewInt(1_561_651),
-		MuirGlacierBlock:              nil,
-		BerlinBlock:                   big.NewInt(4_460_644),
-		LondonBlock:                   big.NewInt(5_062_605),
-		ArrowGlacierBlock:             nil,
-		TerminalTotalDifficulty:       big.NewInt(10_790_000),
-		TerminalTotalDifficultyPassed: true,
-		ShanghaiTime:                  newUint64(1678832736),
-		CancunTime:                    newUint64(1705473120),
-		Clique: &CliqueConfig{
-			Period: 15,
-			Epoch:  30000,
-		},
-=======
 		ChainID:                 big.NewInt(1),
 		HomesteadBlock:          big.NewInt(1_150_000),
 		DAOForkBlock:            big.NewInt(1_920_000),
@@ -218,7 +114,6 @@
 		ShanghaiTime:            newUint64(1677557088),
 		CancunTime:              newUint64(1706655072),
 		Ethash:                  new(EthashConfig),
->>>>>>> eb00f169
 	}
 	// AllEthashProtocolChanges contains every protocol change (EIPs) introduced
 	// and accepted by the Ethereum core developers into the Ethash consensus.
@@ -250,26 +145,6 @@
 	}
 
 	AllDevChainProtocolChanges = &ChainConfig{
-<<<<<<< HEAD
-		ChainID:                       big.NewInt(1337),
-		HomesteadBlock:                big.NewInt(0),
-		EIP150Block:                   big.NewInt(0),
-		EIP155Block:                   big.NewInt(0),
-		EIP158Block:                   big.NewInt(0),
-		ByzantiumBlock:                big.NewInt(0),
-		ConstantinopleBlock:           big.NewInt(0),
-		PetersburgBlock:               big.NewInt(0),
-		IstanbulBlock:                 big.NewInt(0),
-		MuirGlacierBlock:              big.NewInt(0),
-		BerlinBlock:                   big.NewInt(0),
-		LondonBlock:                   big.NewInt(0),
-		ArrowGlacierBlock:             big.NewInt(0),
-		GrayGlacierBlock:              big.NewInt(0),
-		ShanghaiTime:                  newUint64(0),
-		CancunTime:                    newUint64(0),
-		TerminalTotalDifficulty:       big.NewInt(0),
-		TerminalTotalDifficultyPassed: true,
-=======
 		ChainID:                 big.NewInt(1337),
 		HomesteadBlock:          big.NewInt(0),
 		EIP150Block:             big.NewInt(0),
@@ -288,7 +163,6 @@
 		CancunTime:              newUint64(0),
 		TerminalTotalDifficulty: big.NewInt(0),
 		PragueTime:              newUint64(0),
->>>>>>> eb00f169
 	}
 
 	// AllCliqueProtocolChanges contains every protocol change (EIPs) introduced
@@ -378,36 +252,6 @@
 		Clique:                  nil,
 	}
 
-	// MergedTestChainConfig contains every protocol change (EIPs) introduced
-	// and accepted by the Ethereum core developers for testing purposes.
-	MergedTestChainConfig = &ChainConfig{
-		ChainID:                       big.NewInt(1),
-		HomesteadBlock:                big.NewInt(0),
-		DAOForkBlock:                  nil,
-		DAOForkSupport:                false,
-		EIP150Block:                   big.NewInt(0),
-		EIP155Block:                   big.NewInt(0),
-		EIP158Block:                   big.NewInt(0),
-		ByzantiumBlock:                big.NewInt(0),
-		ConstantinopleBlock:           big.NewInt(0),
-		PetersburgBlock:               big.NewInt(0),
-		IstanbulBlock:                 big.NewInt(0),
-		MuirGlacierBlock:              big.NewInt(0),
-		BerlinBlock:                   big.NewInt(0),
-		LondonBlock:                   big.NewInt(0),
-		ArrowGlacierBlock:             big.NewInt(0),
-		GrayGlacierBlock:              big.NewInt(0),
-		MergeNetsplitBlock:            big.NewInt(0),
-		ShanghaiTime:                  newUint64(0),
-		CancunTime:                    newUint64(0),
-		PragueTime:                    nil,
-		VerkleTime:                    nil,
-		TerminalTotalDifficulty:       big.NewInt(0),
-		TerminalTotalDifficultyPassed: true,
-		Ethash:                        new(EthashConfig),
-		Clique:                        nil,
-	}
-
 	// NonActivatedConfig defines the chain configuration without activating
 	// any protocol change (EIPs).
 	NonActivatedConfig = &ChainConfig{
@@ -486,13 +330,7 @@
 	// the network that triggers the consensus upgrade.
 	TerminalTotalDifficulty *big.Int `json:"terminalTotalDifficulty,omitempty"`
 
-<<<<<<< HEAD
-	// TerminalTotalDifficultyPassed is a flag specifying that the network already
-	// passed the terminal total difficulty. Its purpose is to disable legacy sync
-	// even without having seen the TTD locally (safer long term).
-	//
-	// TODO(karalabe): Drop this field eventually (always assuming PoS mode)
-	TerminalTotalDifficultyPassed bool `json:"terminalTotalDifficultyPassed,omitempty"`
+	DepositContractAddress common.Address `json:"depositContractAddress,omitempty"`
 
 	// Various consensus engines
 	Ethash    *EthashConfig `json:"ethash,omitempty"`
@@ -593,13 +431,6 @@
 	}
 	*c = *NewAstriaEIP1559Params(heights)
 	return nil
-=======
-	DepositContractAddress common.Address `json:"depositContractAddress,omitempty"`
-
-	// Various consensus engines
-	Ethash *EthashConfig `json:"ethash,omitempty"`
-	Clique *CliqueConfig `json:"clique,omitempty"`
->>>>>>> eb00f169
 }
 
 // EthashConfig is the consensus engine configs for proof-of-work based sealing.
@@ -1150,10 +981,7 @@
 	}
 	// disallow setting Merge out of order
 	isMerge = isMerge && c.IsLondon(num)
-<<<<<<< HEAD
-=======
 	isVerkle := isMerge && c.IsVerkle(num, timestamp)
->>>>>>> eb00f169
 	return Rules{
 		ChainID:          new(big.Int).Set(chainID),
 		IsHomestead:      c.IsHomestead(num),
@@ -1171,8 +999,8 @@
 		IsShanghai:       isMerge && c.IsShanghai(num, timestamp),
 		IsCancun:         isMerge && c.IsCancun(num, timestamp),
 		IsPrague:         isMerge && c.IsPrague(num, timestamp),
-<<<<<<< HEAD
-		IsVerkle:         isMerge && c.IsVerkle(num, timestamp),
+		IsVerkle:         isVerkle,
+		IsEIP4762:        isVerkle,
 	}
 }
 
@@ -1204,10 +1032,6 @@
 	}
 	if len(byteAddress) != 20 {
 		return fmt.Errorf("bridge address must have resolve to 20 byte address, got %d", len(byteAddress))
-=======
-		IsVerkle:         isVerkle,
-		IsEIP4762:        isVerkle,
->>>>>>> eb00f169
 	}
 	if abc.StartHeight == 0 {
 		return fmt.Errorf("start height must be greater than 0")
