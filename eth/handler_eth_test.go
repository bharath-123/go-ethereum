// Copyright 2020 The go-ethereum Authors
// This file is part of the go-ethereum library.
//
// The go-ethereum library is free software: you can redistribute it and/or modify
// it under the terms of the GNU Lesser General Public License as published by
// the Free Software Foundation, either version 3 of the License, or
// (at your option) any later version.
//
// The go-ethereum library is distributed in the hope that it will be useful,
// but WITHOUT ANY WARRANTY; without even the implied warranty of
// MERCHANTABILITY or FITNESS FOR A PARTICULAR PURPOSE. See the
// GNU Lesser General Public License for more details.
//
// You should have received a copy of the GNU Lesser General Public License
// along with the go-ethereum library. If not, see <http://www.gnu.org/licenses/>.

package eth

import (
	"fmt"
	"math/big"
	"testing"
	"time"

	"github.com/ethereum/go-ethereum/common"
	"github.com/ethereum/go-ethereum/consensus/ethash"
	"github.com/ethereum/go-ethereum/core"
	"github.com/ethereum/go-ethereum/core/forkid"
	"github.com/ethereum/go-ethereum/core/rawdb"
	"github.com/ethereum/go-ethereum/core/types"
	"github.com/ethereum/go-ethereum/core/vm"
	"github.com/ethereum/go-ethereum/eth/downloader"
	"github.com/ethereum/go-ethereum/eth/protocols/eth"
	"github.com/ethereum/go-ethereum/event"
	"github.com/ethereum/go-ethereum/p2p"
	"github.com/ethereum/go-ethereum/p2p/enode"
	"github.com/ethereum/go-ethereum/params"
)

// testEthHandler is a mock event handler to listen for inbound network requests
// on the `eth` protocol and convert them into a more easily testable form.
type testEthHandler struct {
	blockBroadcasts event.Feed
	txAnnounces     event.Feed
	txBroadcasts    event.Feed
}

func (h *testEthHandler) Chain() *core.BlockChain              { panic("no backing chain") }
func (h *testEthHandler) TxPool() eth.TxPool                   { panic("no backing tx pool") }
func (h *testEthHandler) AcceptTxs() bool                      { return true }
func (h *testEthHandler) RunPeer(*eth.Peer, eth.Handler) error { panic("not used in tests") }
func (h *testEthHandler) PeerInfo(enode.ID) interface{}        { panic("not used in tests") }

func (h *testEthHandler) Handle(peer *eth.Peer, packet eth.Packet) error {
	switch packet := packet.(type) {
	case *eth.NewBlockPacket:
		h.blockBroadcasts.Send(packet.Block)
		return nil

	case *eth.NewPooledTransactionHashesPacket:
		h.txAnnounces.Send(packet.Hashes)
		return nil

	case *eth.TransactionsPacket:
		h.txBroadcasts.Send(([]*types.Transaction)(*packet))
		return nil

	case *eth.PooledTransactionsResponse:
		h.txBroadcasts.Send(([]*types.Transaction)(*packet))
		return nil

	default:
		panic(fmt.Sprintf("unexpected eth packet type in tests: %T", packet))
	}
}

// Tests that peers are correctly accepted (or rejected) based on the advertised
// fork IDs in the protocol handshake.
func TestForkIDSplit68(t *testing.T) { testForkIDSplit(t, eth.ETH68) }

func testForkIDSplit(t *testing.T, protocol uint) {
	t.Parallel()

	var (
		engine = ethash.NewFaker()

		configNoFork  = &params.ChainConfig{HomesteadBlock: big.NewInt(1)}
		configProFork = &params.ChainConfig{
			HomesteadBlock: big.NewInt(1),
			EIP150Block:    big.NewInt(2),
			EIP155Block:    big.NewInt(2),
			EIP158Block:    big.NewInt(2),
			ByzantiumBlock: big.NewInt(3),
		}
		dbNoFork  = rawdb.NewMemoryDatabase()
		dbProFork = rawdb.NewMemoryDatabase()

		gspecNoFork  = &core.Genesis{Config: configNoFork}
		gspecProFork = &core.Genesis{Config: configProFork}

		chainNoFork, _  = core.NewBlockChain(dbNoFork, nil, gspecNoFork, nil, engine, vm.Config{}, nil)
		chainProFork, _ = core.NewBlockChain(dbProFork, nil, gspecProFork, nil, engine, vm.Config{}, nil)

		_, blocksNoFork, _  = core.GenerateChainWithGenesis(gspecNoFork, engine, 2, nil)
		_, blocksProFork, _ = core.GenerateChainWithGenesis(gspecProFork, engine, 2, nil)

		ethNoFork, _ = newHandler(&handlerConfig{
			Database:   dbNoFork,
			Chain:      chainNoFork,
			TxPool:     newTestTxPool(),
			Network:    1,
			Sync:       downloader.FullSync,
			BloomCache: 1,
		})
		ethProFork, _ = newHandler(&handlerConfig{
			Database:   dbProFork,
			Chain:      chainProFork,
			TxPool:     newTestTxPool(),
			Network:    1,
			Sync:       downloader.FullSync,
			BloomCache: 1,
		})
	)
	ethNoFork.Start(1000)
	ethProFork.Start(1000)

	// Clean up everything after ourselves
	defer chainNoFork.Stop()
	defer chainProFork.Stop()

	defer ethNoFork.Stop()
	defer ethProFork.Stop()

	// Both nodes should allow the other to connect (same genesis, next fork is the same)
	p2pNoFork, p2pProFork := p2p.MsgPipe()
	defer p2pNoFork.Close()
	defer p2pProFork.Close()

	peerNoFork := eth.NewPeer(protocol, p2p.NewPeerPipe(enode.ID{1}, "", nil, p2pNoFork), p2pNoFork, nil)
	peerProFork := eth.NewPeer(protocol, p2p.NewPeerPipe(enode.ID{2}, "", nil, p2pProFork), p2pProFork, nil)
	defer peerNoFork.Close()
	defer peerProFork.Close()

	errc := make(chan error, 2)
	go func(errc chan error) {
		errc <- ethNoFork.runEthPeer(peerProFork, func(peer *eth.Peer) error { return nil })
	}(errc)
	go func(errc chan error) {
		errc <- ethProFork.runEthPeer(peerNoFork, func(peer *eth.Peer) error { return nil })
	}(errc)

	for i := 0; i < 2; i++ {
		select {
		case err := <-errc:
			if err != nil {
				t.Fatalf("frontier nofork <-> profork failed: %v", err)
			}
		case <-time.After(250 * time.Millisecond):
			t.Fatalf("frontier nofork <-> profork handler timeout")
		}
	}
	// Progress into Homestead. Fork's match, so we don't care what the future holds
	chainNoFork.InsertChain(blocksNoFork[:1])
	chainProFork.InsertChain(blocksProFork[:1])

	p2pNoFork, p2pProFork = p2p.MsgPipe()
	defer p2pNoFork.Close()
	defer p2pProFork.Close()

	peerNoFork = eth.NewPeer(protocol, p2p.NewPeer(enode.ID{1}, "", nil), p2pNoFork, nil)
	peerProFork = eth.NewPeer(protocol, p2p.NewPeer(enode.ID{2}, "", nil), p2pProFork, nil)
	defer peerNoFork.Close()
	defer peerProFork.Close()

	errc = make(chan error, 2)
	go func(errc chan error) {
		errc <- ethNoFork.runEthPeer(peerProFork, func(peer *eth.Peer) error { return nil })
	}(errc)
	go func(errc chan error) {
		errc <- ethProFork.runEthPeer(peerNoFork, func(peer *eth.Peer) error { return nil })
	}(errc)

	for i := 0; i < 2; i++ {
		select {
		case err := <-errc:
			if err != nil {
				t.Fatalf("homestead nofork <-> profork failed: %v", err)
			}
		case <-time.After(250 * time.Millisecond):
			t.Fatalf("homestead nofork <-> profork handler timeout")
		}
	}
	// Progress into Spurious. Forks mismatch, signalling differing chains, reject
	chainNoFork.InsertChain(blocksNoFork[1:2])
	chainProFork.InsertChain(blocksProFork[1:2])

	p2pNoFork, p2pProFork = p2p.MsgPipe()
	defer p2pNoFork.Close()
	defer p2pProFork.Close()

	peerNoFork = eth.NewPeer(protocol, p2p.NewPeerPipe(enode.ID{1}, "", nil, p2pNoFork), p2pNoFork, nil)
	peerProFork = eth.NewPeer(protocol, p2p.NewPeerPipe(enode.ID{2}, "", nil, p2pProFork), p2pProFork, nil)
	defer peerNoFork.Close()
	defer peerProFork.Close()

	errc = make(chan error, 2)
	go func(errc chan error) {
		errc <- ethNoFork.runEthPeer(peerProFork, func(peer *eth.Peer) error { return nil })
	}(errc)
	go func(errc chan error) {
		errc <- ethProFork.runEthPeer(peerNoFork, func(peer *eth.Peer) error { return nil })
	}(errc)

	var successes int
	for i := 0; i < 2; i++ {
		select {
		case err := <-errc:
			if err == nil {
				successes++
				if successes == 2 { // Only one side disconnects
					t.Fatalf("fork ID rejection didn't happen")
				}
			}
		case <-time.After(250 * time.Millisecond):
			t.Fatalf("split peers not rejected")
		}
	}
}

// Tests that received transactions are added to the local pool.
func TestRecvTransactions68(t *testing.T) { testRecvTransactions(t, eth.ETH68) }

func testRecvTransactions(t *testing.T, protocol uint) {
	t.Parallel()

	// Create a message handler, configure it to accept transactions and watch them
	handler := newTestHandler()
	defer handler.close()

	handler.handler.synced.Store(true) // mark synced to accept transactions

	txs := make(chan core.NewTxsEvent)
	sub := handler.txpool.SubscribeTransactions(txs, false)
	defer sub.Unsubscribe()

	// Create a source peer to send messages through and a sink handler to receive them
	p2pSrc, p2pSink := p2p.MsgPipe()
	defer p2pSrc.Close()
	defer p2pSink.Close()

	src := eth.NewPeer(protocol, p2p.NewPeerPipe(enode.ID{1}, "", nil, p2pSrc), p2pSrc, handler.txpool)
	sink := eth.NewPeer(protocol, p2p.NewPeerPipe(enode.ID{2}, "", nil, p2pSink), p2pSink, handler.txpool)
	defer src.Close()
	defer sink.Close()

	go handler.handler.runEthPeer(sink, func(peer *eth.Peer) error {
		return eth.Handle((*ethHandler)(handler.handler), peer)
	})
	// Run the handshake locally to avoid spinning up a source handler
	var (
		genesis = handler.chain.Genesis()
		head    = handler.chain.CurrentBlock()
		td      = handler.chain.GetTd(head.Hash(), head.Number.Uint64())
	)
	if err := src.Handshake(1, td, head.Hash(), genesis.Hash(), forkid.NewIDWithChain(handler.chain), forkid.NewFilter(handler.chain)); err != nil {
		t.Fatalf("failed to run protocol handshake")
	}
	// Send the transaction to the sink and verify that it's added to the tx pool
	tx := types.NewTransaction(0, common.Address{}, big.NewInt(0), 100000, big.NewInt(0), nil)
	tx, _ = types.SignTx(tx, types.HomesteadSigner{}, testKey)

	if err := src.SendTransactions([]*types.Transaction{tx}); err != nil {
		t.Fatalf("failed to send transaction: %v", err)
	}
	select {
	case event := <-txs:
		if len(event.Txs) != 1 {
			t.Errorf("wrong number of added transactions: got %d, want 1", len(event.Txs))
		} else if event.Txs[0].Hash() != tx.Hash() {
			t.Errorf("added wrong tx hash: got %v, want %v", event.Txs[0].Hash(), tx.Hash())
		}
	case <-time.After(2 * time.Second):
		t.Errorf("no NewTxsEvent received within 2 seconds")
	}
}

// This test checks that pending transactions are sent.
func TestSendTransactions68(t *testing.T) { testSendTransactions(t, eth.ETH68) }

func testSendTransactions(t *testing.T, protocol uint) {
	t.Parallel()

	// Create a message handler and fill the pool with big transactions
	handler := newTestHandler()
	defer handler.close()

	insert := make([]*types.Transaction, 100)
	for nonce := range insert {
		tx := types.NewTransaction(uint64(nonce), common.Address{}, big.NewInt(0), 100000, big.NewInt(0), make([]byte, 10240))
		tx, _ = types.SignTx(tx, types.HomesteadSigner{}, testKey)
		insert[nonce] = tx
	}
	go handler.txpool.Add(insert, false, false) // Need goroutine to not block on feed
	time.Sleep(250 * time.Millisecond)          // Wait until tx events get out of the system (can't use events, tx broadcaster races with peer join)

	// Create a source handler to send messages through and a sink peer to receive them
	p2pSrc, p2pSink := p2p.MsgPipe()
	defer p2pSrc.Close()
	defer p2pSink.Close()

	src := eth.NewPeer(protocol, p2p.NewPeerPipe(enode.ID{1}, "", nil, p2pSrc), p2pSrc, handler.txpool)
	sink := eth.NewPeer(protocol, p2p.NewPeerPipe(enode.ID{2}, "", nil, p2pSink), p2pSink, handler.txpool)
	defer src.Close()
	defer sink.Close()

	go handler.handler.runEthPeer(src, func(peer *eth.Peer) error {
		return eth.Handle((*ethHandler)(handler.handler), peer)
	})
	// Run the handshake locally to avoid spinning up a source handler
	var (
		genesis = handler.chain.Genesis()
		head    = handler.chain.CurrentBlock()
		td      = handler.chain.GetTd(head.Hash(), head.Number.Uint64())
	)
	if err := sink.Handshake(1, td, head.Hash(), genesis.Hash(), forkid.NewIDWithChain(handler.chain), forkid.NewFilter(handler.chain)); err != nil {
		t.Fatalf("failed to run protocol handshake")
	}
	// After the handshake completes, the source handler should stream the sink
	// the transactions, subscribe to all inbound network events
	backend := new(testEthHandler)

	anns := make(chan []common.Hash)
	annSub := backend.txAnnounces.Subscribe(anns)
	defer annSub.Unsubscribe()

	bcasts := make(chan []*types.Transaction)
	bcastSub := backend.txBroadcasts.Subscribe(bcasts)
	defer bcastSub.Unsubscribe()

	go eth.Handle(backend, sink)

	// Make sure we get all the transactions on the correct channels
	seen := make(map[common.Hash]struct{})
	for len(seen) < len(insert) {
		switch protocol {
		case 68:
			select {
			case hashes := <-anns:
				for _, hash := range hashes {
					if _, ok := seen[hash]; ok {
						t.Errorf("duplicate transaction announced: %x", hash)
					}
					seen[hash] = struct{}{}
				}
			case <-bcasts:
				t.Errorf("initial tx broadcast received on post eth/66")
			}

		default:
			panic("unsupported protocol, please extend test")
		}
	}
	for _, tx := range insert {
		if _, ok := seen[tx.Hash()]; !ok {
			t.Errorf("missing transaction: %x", tx.Hash())
		}
	}
}

// Tests that transactions get propagated to all attached peers, either via direct
// broadcasts or via announcements/retrievals.
func TestTransactionPropagation68(t *testing.T) { testTransactionPropagation(t, eth.ETH68) }

func testTransactionPropagation(t *testing.T, protocol uint) {
	t.Parallel()

	// Create a source handler to send transactions from and a number of sinks
	// to receive them. We need multiple sinks since a one-to-one peering would
	// broadcast all transactions without announcement.
	source := newTestHandler()
	source.handler.snapSync.Store(false) // Avoid requiring snap, otherwise some will be dropped below
	defer source.close()

	sinks := make([]*testHandler, 10)
	for i := 0; i < len(sinks); i++ {
		sinks[i] = newTestHandler()
		defer sinks[i].close()

		sinks[i].handler.synced.Store(true) // mark synced to accept transactions
	}
	// Interconnect all the sink handlers with the source handler
	for i, sink := range sinks {
<<<<<<< HEAD
		sink := sink // Closure for goroutine below

=======
>>>>>>> eb00f169
		sourcePipe, sinkPipe := p2p.MsgPipe()
		defer sourcePipe.Close()
		defer sinkPipe.Close()

		sourcePeer := eth.NewPeer(protocol, p2p.NewPeerPipe(enode.ID{byte(i + 1)}, "", nil, sourcePipe), sourcePipe, source.txpool)
		sinkPeer := eth.NewPeer(protocol, p2p.NewPeerPipe(enode.ID{0}, "", nil, sinkPipe), sinkPipe, sink.txpool)
		defer sourcePeer.Close()
		defer sinkPeer.Close()

		go source.handler.runEthPeer(sourcePeer, func(peer *eth.Peer) error {
			return eth.Handle((*ethHandler)(source.handler), peer)
		})
		go sink.handler.runEthPeer(sinkPeer, func(peer *eth.Peer) error {
			return eth.Handle((*ethHandler)(sink.handler), peer)
		})
	}
	// Subscribe to all the transaction pools
	txChs := make([]chan core.NewTxsEvent, len(sinks))
	for i := 0; i < len(sinks); i++ {
		txChs[i] = make(chan core.NewTxsEvent, 1024)

		sub := sinks[i].txpool.SubscribeTransactions(txChs[i], false)
		defer sub.Unsubscribe()
	}
	// Fill the source pool with transactions and wait for them at the sinks
	txs := make([]*types.Transaction, 1024)
	for nonce := range txs {
		tx := types.NewTransaction(uint64(nonce), common.Address{}, big.NewInt(0), 100000, big.NewInt(0), nil)
		tx, _ = types.SignTx(tx, types.HomesteadSigner{}, testKey)
		txs[nonce] = tx
	}
	source.txpool.Add(txs, false, false)

	// Iterate through all the sinks and ensure they all got the transactions
	for i := range sinks {
		for arrived, timeout := 0, false; arrived < len(txs) && !timeout; {
			select {
			case event := <-txChs[i]:
				arrived += len(event.Txs)
			case <-time.After(2 * time.Second):
				t.Errorf("sink %d: transaction propagation timed out: have %d, want %d", i, arrived, len(txs))
				timeout = true
			}
		}
	}
}<|MERGE_RESOLUTION|>--- conflicted
+++ resolved
@@ -390,11 +390,6 @@
 	}
 	// Interconnect all the sink handlers with the source handler
 	for i, sink := range sinks {
-<<<<<<< HEAD
-		sink := sink // Closure for goroutine below
-
-=======
->>>>>>> eb00f169
 		sourcePipe, sinkPipe := p2p.MsgPipe()
 		defer sourcePipe.Close()
 		defer sinkPipe.Close()
