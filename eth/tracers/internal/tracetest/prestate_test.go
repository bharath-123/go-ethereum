// Copyright 2021 The go-ethereum Authors
// This file is part of the go-ethereum library.
//
// The go-ethereum library is free software: you can redistribute it and/or modify
// it under the terms of the GNU Lesser General Public License as published by
// the Free Software Foundation, either version 3 of the License, or
// (at your option) any later version.
//
// The go-ethereum library is distributed in the hope that it will be useful,
// but WITHOUT ANY WARRANTY; without even the implied warranty of
// MERCHANTABILITY or FITNESS FOR A PARTICULAR PURPOSE. See the
// GNU Lesser General Public License for more details.
//
// You should have received a copy of the GNU Lesser General Public License
// along with the go-ethereum library. If not, see <http://www.gnu.org/licenses/>.

package tracetest

import (
	"encoding/json"
	"math/big"
	"os"
	"path/filepath"
	"strings"
	"testing"

	"github.com/ethereum/go-ethereum/common"
	"github.com/ethereum/go-ethereum/core"
	"github.com/ethereum/go-ethereum/core/rawdb"
	"github.com/ethereum/go-ethereum/core/types"
	"github.com/ethereum/go-ethereum/core/vm"
	"github.com/ethereum/go-ethereum/eth/tracers"
	"github.com/ethereum/go-ethereum/tests"
)

// prestateTrace is the result of a prestateTrace run.
type prestateTrace = map[common.Address]*account

type account struct {
	Balance string                      `json:"balance"`
	Code    string                      `json:"code"`
	Nonce   uint64                      `json:"nonce"`
	Storage map[common.Hash]common.Hash `json:"storage"`
}

// testcase defines a single test to check the stateDiff tracer against.
type testcase struct {
	Genesis      *core.Genesis   `json:"genesis"`
	Context      *callContext    `json:"context"`
	Input        string          `json:"input"`
	TracerConfig json.RawMessage `json:"tracerConfig"`
	Result       interface{}     `json:"result"`
}

func TestPrestateTracerLegacy(t *testing.T) {
	testPrestateDiffTracer("prestateTracerLegacy", "prestate_tracer_legacy", t)
}

func TestPrestateTracer(t *testing.T) {
	testPrestateDiffTracer("prestateTracer", "prestate_tracer", t)
}

func TestPrestateWithDiffModeTracer(t *testing.T) {
	testPrestateDiffTracer("prestateTracer", "prestate_tracer_with_diff_mode", t)
}

func testPrestateDiffTracer(tracerName string, dirPath string, t *testing.T) {
	files, err := os.ReadDir(filepath.Join("testdata", dirPath))
	if err != nil {
		t.Fatalf("failed to retrieve tracer test suite: %v", err)
	}
	for _, file := range files {
		if !strings.HasSuffix(file.Name(), ".json") {
			continue
		}
		t.Run(camel(strings.TrimSuffix(file.Name(), ".json")), func(t *testing.T) {
			t.Parallel()

			var (
				test = new(testcase)
				tx   = new(types.Transaction)
			)
			// Call tracer test found, read if from disk
			if blob, err := os.ReadFile(filepath.Join("testdata", dirPath, file.Name())); err != nil {
				t.Fatalf("failed to read testcase: %v", err)
			} else if err := json.Unmarshal(blob, test); err != nil {
				t.Fatalf("failed to parse testcase: %v", err)
			}
			if err := tx.UnmarshalBinary(common.FromHex(test.Input)); err != nil {
				t.Fatalf("failed to parse testcase input: %v", err)
			}
			// Configure a blockchain with the given prestate
			var (
				signer  = types.MakeSigner(test.Genesis.Config, new(big.Int).SetUint64(uint64(test.Context.Number)), uint64(test.Context.Time))
				context = test.Context.toBlockContext(test.Genesis)
				state   = tests.MakePreState(rawdb.NewMemoryDatabase(), test.Genesis.Alloc, false, rawdb.HashScheme)
			)
			defer state.Close()

			tracer, err := tracers.DefaultDirectory.New(tracerName, new(tracers.Context), test.TracerConfig, test.Genesis.Config)
			if err != nil {
				t.Fatalf("failed to create call tracer: %v", err)
			}

<<<<<<< HEAD
			state.StateDB.SetLogger(tracer.Hooks)
=======
>>>>>>> eb00f169
			msg, err := core.TransactionToMessage(tx, signer, context.BaseFee)
			if err != nil {
				t.Fatalf("failed to prepare transaction for tracing: %v", err)
			}
			evm := vm.NewEVM(context, core.NewEVMTxContext(msg), state.StateDB, test.Genesis.Config, vm.Config{Tracer: tracer.Hooks})
			tracer.OnTxStart(evm.GetVMContext(), tx, msg.From)
			vmRet, err := core.ApplyMessage(evm, msg, new(core.GasPool).AddGas(tx.Gas()))
			if err != nil {
				t.Fatalf("failed to execute transaction: %v", err)
			}
			tracer.OnTxEnd(&types.Receipt{GasUsed: vmRet.UsedGas}, nil)
			// Retrieve the trace result and compare against the expected
			res, err := tracer.GetResult()
			if err != nil {
				t.Fatalf("failed to retrieve trace result: %v", err)
			}
			// The legacy javascript calltracer marshals json in js, which
			// is not deterministic (as opposed to the golang json encoder).
			if strings.HasSuffix(dirPath, "_legacy") {
				// This is a tweak to make it deterministic. Can be removed when
				// we remove the legacy tracer.
				var x prestateTrace
				json.Unmarshal(res, &x)
				res, _ = json.Marshal(x)
			}
			want, err := json.Marshal(test.Result)
			if err != nil {
				t.Fatalf("failed to marshal test: %v", err)
			}
			if string(want) != string(res) {
				t.Fatalf("trace mismatch\n have: %v\n want: %v\n", string(res), string(want))
			}
		})
	}
}<|MERGE_RESOLUTION|>--- conflicted
+++ resolved
@@ -102,10 +102,6 @@
 				t.Fatalf("failed to create call tracer: %v", err)
 			}
 
-<<<<<<< HEAD
-			state.StateDB.SetLogger(tracer.Hooks)
-=======
->>>>>>> eb00f169
 			msg, err := core.TransactionToMessage(tx, signer, context.BaseFee)
 			if err != nil {
 				t.Fatalf("failed to prepare transaction for tracing: %v", err)
