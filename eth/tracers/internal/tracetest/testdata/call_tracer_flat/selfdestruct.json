{
  "genesis": {
    "difficulty": "4628640",
    "extraData": "0xd883010b05846765746888676f312e31342e33856c696e7578",
    "gasLimit": "9244120",
    "hash": "0x5a1f551897cc91265225b0453136ad8c7eef1c1c8b06139da4f2e6e710c1f4df",
    "miner": "0x73f26d124436b0791169d63a3af29c2ae47765a3",
    "mixHash": "0xd6735e63f8937fe0c5491e0d5836ec28467363be7ada5a2f979f9d107e2c831e",
    "nonce": "0x7c35e34d2e328d7d",
    "number": "1555145",
    "stateRoot": "0x565873b05f71b98595133e37a52d79c3476ce820c05ebedaddd35541b0e894a3",
    "timestamp": "1590793819",
    "alloc": {
      "0x119f569a45e9d0089d51d7f9529f5ea9bf5785e2": {
        "balance": "0x0",
        "nonce": "0",
        "code": "0x",
        "storage": {}
      },
      "0x877bd459c9b7d8576b44e59e09d076c25946f443": {
        "balance": "0x622e8fced69d43eb8d97",
        "nonce": "260140",
        "code": "0x",
        "storage": {}
      }
    },
    "config": {
      "chainId": 63,
      "daoForkSupport": true,
      "eip150Block": 0,
      "eip150Hash": "0x41941023680923e0fe4d74a34bdac8141f2540e3ae90623718e47d66d1ca4a2d",
      "eip155Block": 0,
      "eip158Block": 0,
      "ethash": {},
      "homesteadBlock": 0,
      "byzantiumBlock": 0,
      "constantinopleBlock": 301243,
      "petersburgBlock": 999983,
      "istanbulBlock": 999983
    }
  },
  "context": {
    "number": "1555146",
    "difficulty": "4630900",
    "timestamp": "1590793820",
    "gasLimit": "9253146",
    "miner": "0x877bd459c9b7d8576b44e59e09d076c25946f443"
  },
  "input": "0xf8628303f82c843b9aca0083019ecc80808e605a600053600160006001f0ff0081a2a077f539ae2a58746bbfa6370fc423f946870efa32753d697d3729d361a428623aa0384ef9a5650d6630f5c1ddef616bffa5fc72a95a9314361d0918de066aa4475a",
  "result": [
    {
      "type": "create",
      "action": {
        "creationMethod": "create",
        "from": "0x877bd459c9b7d8576b44e59e09d076c25946f443",
        "value": "0x0",
        "gas": "0x19ecc",
        "init": "0x605a600053600160006001f0ff00"
      },
      "result": {
        "gasUsed": "0x102a1",
        "code": "0x",
        "address": "0x1d99a1a3efa9181f540f9e24fa6e4e08eb7844ca"
      },
      "traceAddress": [],
      "subtraces": 2,
      "transactionPosition": 14,
      "transactionHash": "0xdd76f02407e2f8329303ba688e111cae4f7008ad0d14d6e42c5698424ea36d79",
      "blockNumber": 1555146,
      "blockHash": "0xafb4f1dd27b9054c805acb81a88ed04384788cb31d84164c21874935c81e5c7e"
    },
    {
      "action": {
        "creationMethod": "create",
        "from": "0x1d99a1a3efa9181f540f9e24fa6e4e08eb7844ca",
        "gas": "0x50ac",
        "init": "0x5a",
        "value": "0x1"
      },
      "error": "insufficient balance for transfer",
      "result": {},
      "subtraces": 0,
      "traceAddress": [0],
      "type": "create"
    },
    {
      "action": {
        "from": "0x1d99a1a3efa9181f540f9e24fa6e4e08eb7844ca",
        "gas": "0x50ac",
        "init": "0x5a",
        "value": "0x1"
      },
      "error": "insufficient balance for transfer",
      "result": {},
      "subtraces": 0,
      "traceAddress": [0],
      "type": "create"
    },
    {
      "type": "suicide",
      "action": {
        "address": "0x1d99a1a3efa9181f540f9e24fa6e4e08eb7844ca",
        "refundAddress": "0x0000000000000000000000000000000000000000",
        "balance": "0x0"
      },
      "result": null,
<<<<<<< HEAD
      "traceAddress": [
        1
      ],
=======
      "traceAddress": [1],
>>>>>>> eb00f169
      "subtraces": 0,
      "transactionPosition": 14,
      "transactionHash": "0xdd76f02407e2f8329303ba688e111cae4f7008ad0d14d6e42c5698424ea36d79",
      "blockNumber": 1555146,
      "blockHash": "0xafb4f1dd27b9054c805acb81a88ed04384788cb31d84164c21874935c81e5c7e"
    }
  ]
}<|MERGE_RESOLUTION|>--- conflicted
+++ resolved
@@ -84,19 +84,6 @@
       "type": "create"
     },
     {
-      "action": {
-        "from": "0x1d99a1a3efa9181f540f9e24fa6e4e08eb7844ca",
-        "gas": "0x50ac",
-        "init": "0x5a",
-        "value": "0x1"
-      },
-      "error": "insufficient balance for transfer",
-      "result": {},
-      "subtraces": 0,
-      "traceAddress": [0],
-      "type": "create"
-    },
-    {
       "type": "suicide",
       "action": {
         "address": "0x1d99a1a3efa9181f540f9e24fa6e4e08eb7844ca",
@@ -104,13 +91,7 @@
         "balance": "0x0"
       },
       "result": null,
-<<<<<<< HEAD
-      "traceAddress": [
-        1
-      ],
-=======
       "traceAddress": [1],
->>>>>>> eb00f169
       "subtraces": 0,
       "transactionPosition": 14,
       "transactionHash": "0xdd76f02407e2f8329303ba688e111cae4f7008ad0d14d6e42c5698424ea36d79",
