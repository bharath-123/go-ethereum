--- conflicted
+++ resolved
@@ -49,26 +49,16 @@
 //	  0xc281d19e-0: 1
 //	}
 type fourByteTracer struct {
-<<<<<<< HEAD
-	ids               map[string]int   // ids aggregates the 4byte ids found
-	interrupt         atomic.Bool      // Atomic flag to signal execution interruption
-	reason            error            // Textual reason for the interruption
-=======
 	ids               map[string]int // ids aggregates the 4byte ids found
 	interrupt         atomic.Bool    // Atomic flag to signal execution interruption
 	reason            error          // Textual reason for the interruption
 	chainConfig       *params.ChainConfig
->>>>>>> eb00f169
 	activePrecompiles []common.Address // Updated on tx start based on given rules
 }
 
 // newFourByteTracer returns a native go tracer which collects
 // 4 byte-identifiers of a tx, and implements vm.EVMLogger.
-<<<<<<< HEAD
-func newFourByteTracer(ctx *tracers.Context, _ json.RawMessage) (*tracers.Tracer, error) {
-=======
 func newFourByteTracer(ctx *tracers.Context, cfg json.RawMessage, chainConfig *params.ChainConfig) (*tracers.Tracer, error) {
->>>>>>> eb00f169
 	t := &fourByteTracer{
 		ids:         make(map[string]int),
 		chainConfig: chainConfig,
@@ -101,11 +91,7 @@
 
 func (t *fourByteTracer) OnTxStart(env *tracing.VMContext, tx *types.Transaction, from common.Address) {
 	// Update list of precompiles based on current block
-<<<<<<< HEAD
-	rules := env.ChainConfig.Rules(env.BlockNumber, env.Random != nil, env.Time)
-=======
 	rules := t.chainConfig.Rules(env.BlockNumber, env.Random != nil, env.Time)
->>>>>>> eb00f169
 	t.activePrecompiles = vm.ActivePrecompiles(rules)
 }
 
