// Copyright 2021 The go-ethereum Authors
// This file is part of the go-ethereum library.
//
// The go-ethereum library is free software: you can redistribute it and/or modify
// it under the terms of the GNU Lesser General Public License as published by
// the Free Software Foundation, either version 3 of the License, or
// (at your option) any later version.
//
// The go-ethereum library is distributed in the hope that it will be useful,
// but WITHOUT ANY WARRANTY; without even the implied warranty of
// MERCHANTABILITY or FITNESS FOR A PARTICULAR PURPOSE. See the
// GNU Lesser General Public License for more details.
//
// You should have received a copy of the GNU Lesser General Public License
// along with the go-ethereum library. If not, see <http://www.gnu.org/licenses/>.

package logger

import (
	"encoding/json"
	"io"
	"math/big"

	"github.com/ethereum/go-ethereum/common"
	"github.com/ethereum/go-ethereum/common/hexutil"
	"github.com/ethereum/go-ethereum/common/math"
	"github.com/ethereum/go-ethereum/core/tracing"
	"github.com/ethereum/go-ethereum/core/types"
	"github.com/ethereum/go-ethereum/core/vm"
)

//go:generate go run github.com/fjl/gencodec -type callFrame -field-override callFrameMarshaling -out gen_callframe.go

// overrides for gencodec
type callFrameMarshaling struct {
	Input hexutil.Bytes
	Gas   math.HexOrDecimal64
	Value *hexutil.Big
	Type  string `json:"type"` // adds call to Type() in MarshalJSON
}

// callFrame is emitted every call frame entered.
type callFrame struct {
	op    vm.OpCode
	From  common.Address `json:"from"`
	To    common.Address `json:"to"`
	Input []byte         `json:"input,omitempty"`
	Gas   uint64         `json:"gas"`
	Value *big.Int       `json:"value"`
}

// Type formats the call type in a human-readable format.
func (c *callFrame) Type() string {
	return c.op.String()
}

type jsonLogger struct {
	encoder *json.Encoder
	cfg     *Config
	env     *tracing.VMContext
<<<<<<< HEAD
=======
	hooks   *tracing.Hooks
>>>>>>> eb00f169
}

// NewJSONLogger creates a new EVM tracer that prints execution steps as JSON objects
// into the provided stream.
func NewJSONLogger(cfg *Config, writer io.Writer) *tracing.Hooks {
	l := &jsonLogger{encoder: json.NewEncoder(writer), cfg: cfg}
	if l.cfg == nil {
		l.cfg = &Config{}
	}
<<<<<<< HEAD
	return &tracing.Hooks{
		OnTxStart: l.OnTxStart,
		OnExit:    l.OnExit,
		OnOpcode:  l.OnOpcode,
		OnFault:   l.OnFault,
	}
=======
	l.hooks = &tracing.Hooks{
		OnTxStart:         l.OnTxStart,
		OnSystemCallStart: l.onSystemCallStart,
		OnExit:            l.OnEnd,
		OnOpcode:          l.OnOpcode,
		OnFault:           l.OnFault,
	}
	return l.hooks
>>>>>>> eb00f169
}

// NewJSONLoggerWithCallFrames creates a new EVM tracer that prints execution steps as JSON objects
// into the provided stream. It also includes call frames in the output.
func NewJSONLoggerWithCallFrames(cfg *Config, writer io.Writer) *tracing.Hooks {
	l := &jsonLogger{encoder: json.NewEncoder(writer), cfg: cfg}
	if l.cfg == nil {
		l.cfg = &Config{}
	}
<<<<<<< HEAD
	return &tracing.Hooks{
		OnTxStart: l.OnTxStart,
		OnEnter:   l.OnEnter,
		OnExit:    l.OnExit,
		OnOpcode:  l.OnOpcode,
		OnFault:   l.OnFault,
	}
=======
	l.hooks = &tracing.Hooks{
		OnTxStart:         l.OnTxStart,
		OnSystemCallStart: l.onSystemCallStart,
		OnEnter:           l.OnEnter,
		OnExit:            l.OnExit,
		OnOpcode:          l.OnOpcode,
		OnFault:           l.OnFault,
	}
	return l.hooks
>>>>>>> eb00f169
}

func (l *jsonLogger) OnFault(pc uint64, op byte, gas uint64, cost uint64, scope tracing.OpContext, depth int, err error) {
	// TODO: Add rData to this interface as well
	l.OnOpcode(pc, op, gas, cost, scope, nil, depth, err)
}

func (l *jsonLogger) OnOpcode(pc uint64, op byte, gas, cost uint64, scope tracing.OpContext, rData []byte, depth int, err error) {
	memory := scope.MemoryData()
	stack := scope.StackData()

	log := StructLog{
		Pc:            pc,
		Op:            vm.OpCode(op),
		Gas:           gas,
		GasCost:       cost,
		MemorySize:    len(memory),
		Depth:         depth,
		RefundCounter: l.env.StateDB.GetRefund(),
		Err:           err,
	}
	if l.cfg.EnableMemory {
		log.Memory = memory
	}
	if !l.cfg.DisableStack {
		log.Stack = stack
	}
	if l.cfg.EnableReturnData {
		log.ReturnData = rData
	}
	l.encoder.Encode(log)
}

<<<<<<< HEAD
=======
func (l *jsonLogger) onSystemCallStart() {
	// Process no events while in system call.
	hooks := *l.hooks
	*l.hooks = tracing.Hooks{
		OnSystemCallEnd: func() {
			*l.hooks = hooks
		},
	}
}

>>>>>>> eb00f169
// OnEnter is not enabled by default.
func (l *jsonLogger) OnEnter(depth int, typ byte, from common.Address, to common.Address, input []byte, gas uint64, value *big.Int) {
	frame := callFrame{
		op:    vm.OpCode(typ),
		From:  from,
		To:    to,
		Gas:   gas,
		Value: value,
	}
	if l.cfg.EnableMemory {
		frame.Input = input
	}
	l.encoder.Encode(frame)
}

func (l *jsonLogger) OnEnd(depth int, output []byte, gasUsed uint64, err error, reverted bool) {
	if depth > 0 {
		return
	}
	l.OnExit(depth, output, gasUsed, err, false)
}

func (l *jsonLogger) OnExit(depth int, output []byte, gasUsed uint64, err error, reverted bool) {
	type endLog struct {
		Output  string              `json:"output"`
		GasUsed math.HexOrDecimal64 `json:"gasUsed"`
		Err     string              `json:"error,omitempty"`
	}
	var errMsg string
	if err != nil {
		errMsg = err.Error()
	}
	l.encoder.Encode(endLog{common.Bytes2Hex(output), math.HexOrDecimal64(gasUsed), errMsg})
}

func (l *jsonLogger) OnTxStart(env *tracing.VMContext, tx *types.Transaction, from common.Address) {
	l.env = env
}<|MERGE_RESOLUTION|>--- conflicted
+++ resolved
@@ -58,10 +58,7 @@
 	encoder *json.Encoder
 	cfg     *Config
 	env     *tracing.VMContext
-<<<<<<< HEAD
-=======
 	hooks   *tracing.Hooks
->>>>>>> eb00f169
 }
 
 // NewJSONLogger creates a new EVM tracer that prints execution steps as JSON objects
@@ -71,14 +68,6 @@
 	if l.cfg == nil {
 		l.cfg = &Config{}
 	}
-<<<<<<< HEAD
-	return &tracing.Hooks{
-		OnTxStart: l.OnTxStart,
-		OnExit:    l.OnExit,
-		OnOpcode:  l.OnOpcode,
-		OnFault:   l.OnFault,
-	}
-=======
 	l.hooks = &tracing.Hooks{
 		OnTxStart:         l.OnTxStart,
 		OnSystemCallStart: l.onSystemCallStart,
@@ -87,7 +76,6 @@
 		OnFault:           l.OnFault,
 	}
 	return l.hooks
->>>>>>> eb00f169
 }
 
 // NewJSONLoggerWithCallFrames creates a new EVM tracer that prints execution steps as JSON objects
@@ -97,15 +85,6 @@
 	if l.cfg == nil {
 		l.cfg = &Config{}
 	}
-<<<<<<< HEAD
-	return &tracing.Hooks{
-		OnTxStart: l.OnTxStart,
-		OnEnter:   l.OnEnter,
-		OnExit:    l.OnExit,
-		OnOpcode:  l.OnOpcode,
-		OnFault:   l.OnFault,
-	}
-=======
 	l.hooks = &tracing.Hooks{
 		OnTxStart:         l.OnTxStart,
 		OnSystemCallStart: l.onSystemCallStart,
@@ -115,7 +94,6 @@
 		OnFault:           l.OnFault,
 	}
 	return l.hooks
->>>>>>> eb00f169
 }
 
 func (l *jsonLogger) OnFault(pc uint64, op byte, gas uint64, cost uint64, scope tracing.OpContext, depth int, err error) {
@@ -149,8 +127,6 @@
 	l.encoder.Encode(log)
 }
 
-<<<<<<< HEAD
-=======
 func (l *jsonLogger) onSystemCallStart() {
 	// Process no events while in system call.
 	hooks := *l.hooks
@@ -161,7 +137,6 @@
 	}
 }
 
->>>>>>> eb00f169
 // OnEnter is not enabled by default.
 func (l *jsonLogger) OnEnter(depth int, typ byte, from common.Address, to common.Address, input []byte, gas uint64, value *big.Int) {
 	frame := callFrame{
