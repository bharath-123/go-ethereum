--- conflicted
+++ resolved
@@ -22,20 +22,14 @@
 	"fmt"
 	"math/big"
 	"slices"
-<<<<<<< HEAD
-=======
 	"sync"
->>>>>>> eb00f169
 
 	"github.com/dop251/goja"
 	"github.com/ethereum/go-ethereum/core/tracing"
 	"github.com/ethereum/go-ethereum/core/types"
 	"github.com/ethereum/go-ethereum/eth/tracers"
 	"github.com/ethereum/go-ethereum/eth/tracers/internal"
-<<<<<<< HEAD
-=======
 	"github.com/ethereum/go-ethereum/params"
->>>>>>> eb00f169
 	"github.com/holiman/uint256"
 
 	"github.com/ethereum/go-ethereum/common"
@@ -54,17 +48,10 @@
 	if err != nil {
 		panic(err)
 	}
-<<<<<<< HEAD
-	type ctorFn = func(*tracers.Context, json.RawMessage) (*tracers.Tracer, error)
-	lookup := func(code string) ctorFn {
-		return func(ctx *tracers.Context, cfg json.RawMessage) (*tracers.Tracer, error) {
-			return newJsTracer(code, ctx, cfg)
-=======
 	type ctorFn = func(*tracers.Context, json.RawMessage, *params.ChainConfig) (*tracers.Tracer, error)
 	lookup := func(code string) ctorFn {
 		return func(ctx *tracers.Context, cfg json.RawMessage, chainConfig *params.ChainConfig) (*tracers.Tracer, error) {
 			return newJsTracer(code, ctx, cfg, chainConfig)
->>>>>>> eb00f169
 		}
 	}
 	for name, code := range assetTracers {
@@ -125,10 +112,7 @@
 type jsTracer struct {
 	vm                *goja.Runtime
 	env               *tracing.VMContext
-<<<<<<< HEAD
-=======
 	chainConfig       *params.ChainConfig
->>>>>>> eb00f169
 	toBig             toBigFn               // Converts a hex string into a JS bigint
 	toBuf             toBufFn               // Converts a []byte into a JS buffer
 	fromBuf           fromBufFn             // Converts an array, hex string or Uint8Array to a []byte
@@ -165,11 +149,7 @@
 // The methods `result` and `fault` are required to be present.
 // The methods `step`, `enter`, and `exit` are optional, but note that
 // `enter` and `exit` always go together.
-<<<<<<< HEAD
-func newJsTracer(code string, ctx *tracers.Context, cfg json.RawMessage) (*tracers.Tracer, error) {
-=======
 func newJsTracer(code string, ctx *tracers.Context, cfg json.RawMessage, chainConfig *params.ChainConfig) (*tracers.Tracer, error) {
->>>>>>> eb00f169
 	vm := goja.New()
 	// By default field names are exported to JS as is, i.e. capitalized.
 	vm.SetFieldNameMapper(goja.UncapFieldNameMapper())
@@ -276,11 +256,7 @@
 	db := &dbObj{db: env.StateDB, vm: t.vm, toBig: t.toBig, toBuf: t.toBuf, fromBuf: t.fromBuf}
 	t.dbValue = db.setupObject()
 	// Update list of precompiles based on current block
-<<<<<<< HEAD
-	rules := env.ChainConfig.Rules(env.BlockNumber, env.Random != nil, env.Time)
-=======
 	rules := t.chainConfig.Rules(env.BlockNumber, env.Random != nil, env.Time)
->>>>>>> eb00f169
 	t.activePrecompiles = vm.ActivePrecompiles(rules)
 	t.ctx["block"] = t.vm.ToValue(t.env.BlockNumber.Uint64())
 	t.ctx["gas"] = t.vm.ToValue(tx.Gas())
@@ -290,15 +266,12 @@
 		return
 	}
 	t.ctx["gasPrice"] = gasPriceBig
-<<<<<<< HEAD
-=======
 	coinbase, err := t.toBuf(t.vm, env.Coinbase.Bytes())
 	if err != nil {
 		t.err = err
 		return
 	}
 	t.ctx["coinbase"] = t.vm.ToValue(coinbase)
->>>>>>> eb00f169
 }
 
 // OnTxEnd implements the Tracer interface and is invoked at the end of
@@ -314,13 +287,9 @@
 		}
 		return
 	}
-<<<<<<< HEAD
-	t.ctx["gasUsed"] = t.vm.ToValue(receipt.GasUsed)
-=======
 	if receipt != nil {
 		t.ctx["gasUsed"] = t.vm.ToValue(receipt.GasUsed)
 	}
->>>>>>> eb00f169
 }
 
 // onStart implements the Tracer interface to initialize the tracing operation.
