// Copyright 2017 The go-ethereum Authors
// This file is part of the go-ethereum library.
//
// The go-ethereum library is free software: you can redistribute it and/or modify
// it under the terms of the GNU Lesser General Public License as published by
// the Free Software Foundation, either version 3 of the License, or
// (at your option) any later version.
//
// The go-ethereum library is distributed in the hope that it will be useful,
// but WITHOUT ANY WARRANTY; without even the implied warranty of
// MERCHANTABILITY or FITNESS FOR A PARTICULAR PURPOSE. See the
// GNU Lesser General Public License for more details.
//
// You should have received a copy of the GNU Lesser General Public License
// along with the go-ethereum library. If not, see <http://www.gnu.org/licenses/>.

package tracers

import (
	"math/big"
	"testing"

	"github.com/ethereum/go-ethereum/common"
	"github.com/ethereum/go-ethereum/core"
	"github.com/ethereum/go-ethereum/core/rawdb"
	"github.com/ethereum/go-ethereum/core/types"
	"github.com/ethereum/go-ethereum/core/vm"
	"github.com/ethereum/go-ethereum/crypto"
	"github.com/ethereum/go-ethereum/eth/tracers/logger"
	"github.com/ethereum/go-ethereum/params"
	"github.com/ethereum/go-ethereum/tests"
)

func BenchmarkTransactionTrace(b *testing.B) {
	key, _ := crypto.HexToECDSA("b71c71a67e1177ad4e901695e1b4b9ee17ae16c6668d313eac2f96dbcda3f291")
	from := crypto.PubkeyToAddress(key.PublicKey)
	gas := uint64(1000000) // 1M gas
	to := common.HexToAddress("0x00000000000000000000000000000000deadbeef")
	signer := types.LatestSignerForChainID(big.NewInt(1337))
	tx, err := types.SignNewTx(key, signer,
		&types.LegacyTx{
			Nonce:    1,
			GasPrice: big.NewInt(500),
			Gas:      gas,
			To:       &to,
		})
	if err != nil {
		b.Fatal(err)
	}
	txContext := vm.TxContext{
		Origin:   from,
		GasPrice: tx.GasPrice(),
	}
	context := vm.BlockContext{
		CanTransfer: core.CanTransfer,
		Transfer:    core.Transfer,
		Coinbase:    common.Address{},
		BlockNumber: new(big.Int).SetUint64(uint64(5)),
		Time:        5,
		Difficulty:  big.NewInt(0xffffffff),
		GasLimit:    gas,
		BaseFee:     big.NewInt(8),
	}
	alloc := types.GenesisAlloc{}
	// The code pushes 'deadbeef' into memory, then the other params, and calls CREATE2, then returns
	// the address
	loop := []byte{
		byte(vm.JUMPDEST), //  [ count ]
		byte(vm.PUSH1), 0, // jumpdestination
		byte(vm.JUMP),
	}
	alloc[common.HexToAddress("0x00000000000000000000000000000000deadbeef")] = types.Account{
		Nonce:   1,
		Code:    loop,
		Balance: big.NewInt(1),
	}
	alloc[from] = types.Account{
		Nonce:   1,
		Code:    []byte{},
		Balance: big.NewInt(500000000000000),
	}
	state := tests.MakePreState(rawdb.NewMemoryDatabase(), alloc, false, rawdb.HashScheme)
	defer state.Close()

	// Create the tracer, the EVM environment and run it
	tracer := logger.NewStructLogger(&logger.Config{
		Debug: false,
		//DisableStorage: true,
		//EnableMemory: false,
		//EnableReturnData: false,
	})
	evm := vm.NewEVM(context, txContext, state.StateDB, params.AllEthashProtocolChanges, vm.Config{Tracer: tracer.Hooks()})
	msg, err := core.TransactionToMessage(tx, signer, context.BaseFee)
	if err != nil {
		b.Fatalf("failed to prepare transaction for tracing: %v", err)
	}
	b.ResetTimer()
	b.ReportAllocs()

	for i := 0; i < b.N; i++ {
		snap := state.StateDB.Snapshot()
<<<<<<< HEAD
=======
		tracer.OnTxStart(evm.GetVMContext(), tx, msg.From)
>>>>>>> eb00f169
		st := core.NewStateTransition(evm, msg, new(core.GasPool).AddGas(tx.Gas()))
		res, err := st.TransitionDb()
		if err != nil {
			b.Fatal(err)
		}
<<<<<<< HEAD
=======
		tracer.OnTxEnd(&types.Receipt{GasUsed: res.UsedGas}, nil)
>>>>>>> eb00f169
		state.StateDB.RevertToSnapshot(snap)
		if have, want := len(tracer.StructLogs()), 244752; have != want {
			b.Fatalf("trace wrong, want %d steps, have %d", want, have)
		}
		tracer.Reset()
	}
}<|MERGE_RESOLUTION|>--- conflicted
+++ resolved
@@ -99,19 +99,13 @@
 
 	for i := 0; i < b.N; i++ {
 		snap := state.StateDB.Snapshot()
-<<<<<<< HEAD
-=======
 		tracer.OnTxStart(evm.GetVMContext(), tx, msg.From)
->>>>>>> eb00f169
 		st := core.NewStateTransition(evm, msg, new(core.GasPool).AddGas(tx.Gas()))
 		res, err := st.TransitionDb()
 		if err != nil {
 			b.Fatal(err)
 		}
-<<<<<<< HEAD
-=======
 		tracer.OnTxEnd(&types.Receipt{GasUsed: res.UsedGas}, nil)
->>>>>>> eb00f169
 		state.StateDB.RevertToSnapshot(snap)
 		if have, want := len(tracer.StructLogs()), 244752; have != want {
 			b.Fatalf("trace wrong, want %d steps, have %d", want, have)
