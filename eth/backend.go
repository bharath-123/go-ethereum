// Copyright 2014 The go-ethereum Authors
// This file is part of the go-ethereum library.
//
// The go-ethereum library is free software: you can redistribute it and/or modify
// it under the terms of the GNU Lesser General Public License as published by
// the Free Software Foundation, either version 3 of the License, or
// (at your option) any later version.
//
// The go-ethereum library is distributed in the hope that it will be useful,
// but WITHOUT ANY WARRANTY; without even the implied warranty of
// MERCHANTABILITY or FITNESS FOR A PARTICULAR PURPOSE. See the
// GNU Lesser General Public License for more details.
//
// You should have received a copy of the GNU Lesser General Public License
// along with the go-ethereum library. If not, see <http://www.gnu.org/licenses/>.

// Package eth implements the Ethereum protocol.
package eth

import (
	"encoding/json"
<<<<<<< HEAD
	"errors"
=======
>>>>>>> eb00f169
	"fmt"
	"math/big"
	"sync"

	"github.com/ethereum/go-ethereum/accounts"
	"github.com/ethereum/go-ethereum/common"
	"github.com/ethereum/go-ethereum/consensus"
	"github.com/ethereum/go-ethereum/core"
	"github.com/ethereum/go-ethereum/core/bloombits"
	"github.com/ethereum/go-ethereum/core/rawdb"
	"github.com/ethereum/go-ethereum/core/state/pruner"
	"github.com/ethereum/go-ethereum/core/txpool"
	"github.com/ethereum/go-ethereum/core/txpool/blobpool"
	"github.com/ethereum/go-ethereum/core/txpool/legacypool"
	"github.com/ethereum/go-ethereum/core/types"
	"github.com/ethereum/go-ethereum/core/vm"
	"github.com/ethereum/go-ethereum/eth/downloader"
	"github.com/ethereum/go-ethereum/eth/ethconfig"
	"github.com/ethereum/go-ethereum/eth/gasprice"
	"github.com/ethereum/go-ethereum/eth/protocols/eth"
	"github.com/ethereum/go-ethereum/eth/protocols/snap"
	"github.com/ethereum/go-ethereum/eth/tracers"
	"github.com/ethereum/go-ethereum/ethdb"
	"github.com/ethereum/go-ethereum/event"
	"github.com/ethereum/go-ethereum/internal/ethapi"
	"github.com/ethereum/go-ethereum/internal/shutdowncheck"
	"github.com/ethereum/go-ethereum/internal/version"
	"github.com/ethereum/go-ethereum/log"
	"github.com/ethereum/go-ethereum/miner"
	"github.com/ethereum/go-ethereum/node"
	"github.com/ethereum/go-ethereum/p2p"
	"github.com/ethereum/go-ethereum/p2p/dnsdisc"
	"github.com/ethereum/go-ethereum/p2p/enode"
	"github.com/ethereum/go-ethereum/params"
	"github.com/ethereum/go-ethereum/rpc"
	gethversion "github.com/ethereum/go-ethereum/version"
)

// Config contains the configuration options of the ETH protocol.
// Deprecated: use ethconfig.Config instead.
type Config = ethconfig.Config

// Ethereum implements the Ethereum full node service.
type Ethereum struct {
	// core protocol objects
	config     *ethconfig.Config
	txPool     *txpool.TxPool
	blockchain *core.BlockChain

<<<<<<< HEAD
	// Handlers
	txPool *txpool.TxPool

	blockchain         *core.BlockChain
	handler            *handler
	ethDialCandidates  enode.Iterator
	snapDialCandidates enode.Iterator
=======
	handler *handler
	discmix *enode.FairMix
>>>>>>> eb00f169

	// DB interfaces
	chainDb ethdb.Database // Block chain database

	eventMux       *event.TypeMux
	engine         consensus.Engine
	accountManager *accounts.Manager

	bloomRequests     chan chan *bloombits.Retrieval // Channel receiving bloom data retrieval requests
	bloomIndexer      *core.ChainIndexer             // Bloom indexer operating during block imports
	closeBloomHandler chan struct{}

	APIBackend *EthAPIBackend

	miner    *miner.Miner
	gasPrice *big.Int

	networkID     uint64
	netRPCService *ethapi.NetAPI

	p2pServer *p2p.Server

	lock sync.RWMutex // Protects the variadic fields (e.g. gas price and etherbase)

	shutdownTracker *shutdowncheck.ShutdownTracker // Tracks if and when the node has shutdown ungracefully
}

// New creates a new Ethereum object (including the initialisation of the common Ethereum object),
// whose lifecycle will be managed by the provided node.
func New(stack *node.Node, config *ethconfig.Config) (*Ethereum, error) {
	// Ensure configuration values are compatible and sane
<<<<<<< HEAD
	if config.SyncMode == downloader.LightSync {
		return nil, errors.New("can't run eth.Ethereum in light sync mode, light mode has been deprecated")
	}
=======
>>>>>>> eb00f169
	if !config.SyncMode.IsValid() {
		return nil, fmt.Errorf("invalid sync mode %d", config.SyncMode)
	}
	if config.Miner.GasPrice == nil || config.Miner.GasPrice.Sign() <= 0 {
		log.Warn("Sanitizing invalid miner gas price", "provided", config.Miner.GasPrice, "updated", ethconfig.Defaults.Miner.GasPrice)
		config.Miner.GasPrice = new(big.Int).Set(ethconfig.Defaults.Miner.GasPrice)
	}
	if config.NoPruning && config.TrieDirtyCache > 0 {
		if config.SnapshotCache > 0 {
			config.TrieCleanCache += config.TrieDirtyCache * 3 / 5
			config.SnapshotCache += config.TrieDirtyCache * 2 / 5
		} else {
			config.TrieCleanCache += config.TrieDirtyCache
		}
		config.TrieDirtyCache = 0
	}
	log.Info("Allocated trie memory caches", "clean", common.StorageSize(config.TrieCleanCache)*1024*1024, "dirty", common.StorageSize(config.TrieDirtyCache)*1024*1024)

	// Assemble the Ethereum object
	chainDb, err := stack.OpenDatabaseWithFreezer("chaindata", config.DatabaseCache, config.DatabaseHandles, config.DatabaseFreezer, "eth/db/chaindata/", false)
	if err != nil {
		return nil, err
	}
	scheme, err := rawdb.ParseStateScheme(config.StateScheme, chainDb)
	if err != nil {
		return nil, err
	}
	// Try to recover offline state pruning only in hash-based.
	if scheme == rawdb.HashScheme {
		if err := pruner.RecoverPruning(stack.ResolvePath(""), chainDb); err != nil {
			log.Error("Failed to recover state", "error", err)
		}
	}
	// Transfer mining-related config to the ethash config.
	chainConfig, err := core.LoadChainConfig(chainDb, config.Genesis)
	if err != nil {
		return nil, err
	}
	engine, err := ethconfig.CreateConsensusEngine(chainConfig, chainDb)
	if err != nil {
		return nil, err
	}
	networkID := config.NetworkId
	if networkID == 0 {
		networkID = chainConfig.ChainID.Uint64()
	}
	eth := &Ethereum{
		config:            config,
		chainDb:           chainDb,
		eventMux:          stack.EventMux(),
		accountManager:    stack.AccountManager(),
		engine:            engine,
		closeBloomHandler: make(chan struct{}),
		networkID:         networkID,
		gasPrice:          config.Miner.GasPrice,
		bloomRequests:     make(chan chan *bloombits.Retrieval),
		bloomIndexer:      core.NewBloomIndexer(chainDb, params.BloomBitsBlocks, params.BloomConfirms),
		p2pServer:         stack.Server(),
		discmix:           enode.NewFairMix(0),
		shutdownTracker:   shutdowncheck.NewShutdownTracker(chainDb),
	}
	bcVersion := rawdb.ReadDatabaseVersion(chainDb)
	var dbVer = "<nil>"
	if bcVersion != nil {
		dbVer = fmt.Sprintf("%d", *bcVersion)
	}
	log.Info("Initialising Ethereum protocol", "network", networkID, "dbversion", dbVer)

	if !config.SkipBcVersionCheck {
		if bcVersion != nil && *bcVersion > core.BlockChainVersion {
			return nil, fmt.Errorf("database version is v%d, Geth %s only supports v%d", *bcVersion, version.WithMeta, core.BlockChainVersion)
		} else if bcVersion == nil || *bcVersion < core.BlockChainVersion {
			if bcVersion != nil { // only print warning on upgrade, not on init
				log.Warn("Upgrade blockchain database version", "from", dbVer, "to", core.BlockChainVersion)
			}
			rawdb.WriteDatabaseVersion(chainDb, core.BlockChainVersion)
		}
	}
	var (
		vmConfig = vm.Config{
			EnablePreimageRecording: config.EnablePreimageRecording,
		}
		cacheConfig = &core.CacheConfig{
			TrieCleanLimit:      config.TrieCleanCache,
			TrieCleanNoPrefetch: config.NoPrefetch,
			TrieDirtyLimit:      config.TrieDirtyCache,
			TrieDirtyDisabled:   config.NoPruning,
			TrieTimeLimit:       config.TrieTimeout,
			SnapshotLimit:       config.SnapshotCache,
			Preimages:           config.Preimages,
			StateHistory:        config.StateHistory,
			StateScheme:         scheme,
		}
	)
	if config.VMTrace != "" {
<<<<<<< HEAD
		var traceConfig json.RawMessage
=======
		traceConfig := json.RawMessage("{}")
>>>>>>> eb00f169
		if config.VMTraceJsonConfig != "" {
			traceConfig = json.RawMessage(config.VMTraceJsonConfig)
		}
		t, err := tracers.LiveDirectory.New(config.VMTrace, traceConfig)
		if err != nil {
<<<<<<< HEAD
			return nil, fmt.Errorf("Failed to create tracer %s: %v", config.VMTrace, err)
=======
			return nil, fmt.Errorf("failed to create tracer %s: %v", config.VMTrace, err)
>>>>>>> eb00f169
		}
		vmConfig.Tracer = t
	}
	// Override the chain config with provided settings.
	var overrides core.ChainOverrides
	if config.OverrideCancun != nil {
		overrides.OverrideCancun = config.OverrideCancun
	}
	if config.OverrideVerkle != nil {
		overrides.OverrideVerkle = config.OverrideVerkle
	}
<<<<<<< HEAD
	// TODO (MariusVanDerWijden) get rid of shouldPreserve in a follow-up PR
	shouldPreserve := func(header *types.Header) bool {
		return false
	}
	eth.blockchain, err = core.NewBlockChain(chainDb, cacheConfig, config.Genesis, &overrides, eth.engine, vmConfig, shouldPreserve, &config.TransactionHistory)
=======
	eth.blockchain, err = core.NewBlockChain(chainDb, cacheConfig, config.Genesis, &overrides, eth.engine, vmConfig, &config.TransactionHistory)
>>>>>>> eb00f169
	if err != nil {
		return nil, err
	}
	eth.bloomIndexer.Start(eth.blockchain)

	if config.BlobPool.Datadir != "" {
		config.BlobPool.Datadir = stack.ResolvePath(config.BlobPool.Datadir)
	}
	blobPool := blobpool.New(config.BlobPool, eth.blockchain)

	if config.TxPool.Journal != "" {
		config.TxPool.Journal = stack.ResolvePath(config.TxPool.Journal)
	}
	legacyPool := legacypool.New(config.TxPool, eth.blockchain)

	eth.txPool, err = txpool.New(config.TxPool.PriceLimit, eth.blockchain, []txpool.SubPool{legacyPool, blobPool})
	if err != nil {
		return nil, err
	}
	// Permit the downloader to use the trie cache allowance during fast sync
	cacheLimit := cacheConfig.TrieCleanLimit + cacheConfig.TrieDirtyLimit + cacheConfig.SnapshotLimit
	if eth.handler, err = newHandler(&handlerConfig{
		NodeID:         eth.p2pServer.Self().ID(),
		Database:       chainDb,
		Chain:          eth.blockchain,
		TxPool:         eth.txPool,
		Network:        networkID,
		Sync:           config.SyncMode,
		BloomCache:     uint64(cacheLimit),
		EventMux:       eth.eventMux,
		RequiredBlocks: config.RequiredBlocks,
	}); err != nil {
		return nil, err
	}

	eth.miner = miner.New(eth, config.Miner, eth.engine)
<<<<<<< HEAD
	eth.miner.SetExtra(chainConfig.AstriaExtraData())
=======
	eth.miner.SetExtra(makeExtraData(config.Miner.ExtraData))
>>>>>>> eb00f169

	eth.APIBackend = &EthAPIBackend{stack.Config().ExtRPCEnabled(), stack.Config().AllowUnprotectedTxs, eth, nil}
	if eth.APIBackend.allowUnprotectedTxs {
		log.Info("Unprotected transactions allowed")
	}
	eth.APIBackend.gpo = gasprice.NewOracle(eth.APIBackend, config.GPO, config.Miner.GasPrice)

	// Start the RPC service
	eth.netRPCService = ethapi.NewNetAPI(eth.p2pServer, networkID)

	// Register the backend on the node
	stack.RegisterAPIs(eth.APIs())
	stack.RegisterProtocols(eth.Protocols())
	stack.RegisterLifecycle(eth)

	// Successful startup; push a marker and check previous unclean shutdowns.
	eth.shutdownTracker.MarkStartup()

	return eth, nil
}

<<<<<<< HEAD
=======
func makeExtraData(extra []byte) []byte {
	if len(extra) == 0 {
		// create default extradata
		extra, _ = rlp.EncodeToBytes([]interface{}{
			uint(gethversion.Major<<16 | gethversion.Minor<<8 | gethversion.Patch),
			"geth",
			runtime.Version(),
			runtime.GOOS,
		})
	}
	if uint64(len(extra)) > params.MaximumExtraDataSize {
		log.Warn("Miner extra data exceed limit", "extra", hexutil.Bytes(extra), "limit", params.MaximumExtraDataSize)
		extra = nil
	}
	return extra
}

>>>>>>> eb00f169
// APIs return the collection of RPC services the ethereum package offers.
// NOTE, some of these services probably need to be moved to somewhere else.
func (s *Ethereum) APIs() []rpc.API {
	apis := ethapi.GetAPIs(s.APIBackend)

	// Append any APIs exposed explicitly by the consensus engine
	apis = append(apis, s.engine.APIs(s.BlockChain())...)

	// Append all the local APIs and return
	return append(apis, []rpc.API{
		{
			Namespace: "miner",
			Service:   NewMinerAPI(s),
		}, {
			Namespace: "eth",
			Service:   downloader.NewDownloaderAPI(s.handler.downloader, s.blockchain, s.eventMux),
		}, {
			Namespace: "admin",
			Service:   NewAdminAPI(s),
		}, {
			Namespace: "debug",
			Service:   NewDebugAPI(s),
		}, {
			Namespace: "net",
			Service:   s.netRPCService,
		},
	}...)
}

func (s *Ethereum) ResetWithGenesisBlock(gb *types.Block) {
	s.blockchain.ResetWithGenesisBlock(gb)
}

func (s *Ethereum) Miner() *miner.Miner { return s.miner }

func (s *Ethereum) AccountManager() *accounts.Manager  { return s.accountManager }
func (s *Ethereum) BlockChain() *core.BlockChain       { return s.blockchain }
func (s *Ethereum) TxPool() *txpool.TxPool             { return s.txPool }
func (s *Ethereum) EventMux() *event.TypeMux           { return s.eventMux }
func (s *Ethereum) Engine() consensus.Engine           { return s.engine }
func (s *Ethereum) ChainDb() ethdb.Database            { return s.chainDb }
func (s *Ethereum) IsListening() bool                  { return true } // Always listening
func (s *Ethereum) Downloader() *downloader.Downloader { return s.handler.downloader }
func (s *Ethereum) Synced() bool                       { return s.handler.synced.Load() }
func (s *Ethereum) SetSynced()                         { s.handler.enableSyncedFeatures() }
func (s *Ethereum) ArchiveMode() bool                  { return s.config.NoPruning }
func (s *Ethereum) BloomIndexer() *core.ChainIndexer   { return s.bloomIndexer }

// Protocols returns all the currently configured
// network protocols to start.
func (s *Ethereum) Protocols() []p2p.Protocol {
	protos := eth.MakeProtocols((*ethHandler)(s.handler), s.networkID, s.discmix)
	if s.config.SnapshotCache > 0 {
		protos = append(protos, snap.MakeProtocols((*snapHandler)(s.handler))...)
	}
	return protos
}

// Start implements node.Lifecycle, starting all internal goroutines needed by the
// Ethereum protocol implementation.
func (s *Ethereum) Start() error {
	s.setupDiscovery()

	// Start the bloom bits servicing goroutines
	s.startBloomHandlers(params.BloomBitsBlocks)

	// Regularly update shutdown marker
	s.shutdownTracker.Start()

	// Start the networking layer
	s.handler.Start(s.p2pServer.MaxPeers)
	return nil
}

func (s *Ethereum) setupDiscovery() error {
	eth.StartENRUpdater(s.blockchain, s.p2pServer.LocalNode())

	// Add eth nodes from DNS.
	dnsclient := dnsdisc.NewClient(dnsdisc.Config{})
	if len(s.config.EthDiscoveryURLs) > 0 {
		iter, err := dnsclient.NewIterator(s.config.EthDiscoveryURLs...)
		if err != nil {
			return err
		}
		s.discmix.AddSource(iter)
	}

	// Add snap nodes from DNS.
	if len(s.config.SnapDiscoveryURLs) > 0 {
		iter, err := dnsclient.NewIterator(s.config.SnapDiscoveryURLs...)
		if err != nil {
			return err
		}
		s.discmix.AddSource(iter)
	}

	// Add DHT nodes from discv5.
	if s.p2pServer.DiscoveryV5() != nil {
		filter := eth.NewNodeFilter(s.blockchain)
		iter := enode.Filter(s.p2pServer.DiscoveryV5().RandomNodes(), filter)
		s.discmix.AddSource(iter)
	}

	return nil
}

// Stop implements node.Lifecycle, terminating all internal goroutines used by the
// Ethereum protocol.
func (s *Ethereum) Stop() error {
	// Stop all the peer-related stuff first.
	s.discmix.Close()
	s.handler.Stop()

	// Then stop everything else.
	s.bloomIndexer.Close()
	close(s.closeBloomHandler)
	s.txPool.Close()
	s.blockchain.Stop()
	s.engine.Close()

	// Clean shutdown marker as the last thing before closing db
	s.shutdownTracker.Stop()

	s.chainDb.Close()
	s.eventMux.Stop()

	return nil
}

// SyncMode retrieves the current sync mode, either explicitly set, or derived
// from the chain status.
func (s *Ethereum) SyncMode() downloader.SyncMode {
	// If we're in snap sync mode, return that directly
	if s.handler.snapSync.Load() {
		return downloader.SnapSync
	}
	// We are probably in full sync, but we might have rewound to before the
	// snap sync pivot, check if we should re-enable snap sync.
	head := s.blockchain.CurrentBlock()
	if pivot := rawdb.ReadLastPivotNumber(s.chainDb); pivot != nil {
		if head.Number.Uint64() < *pivot {
			return downloader.SnapSync
		}
	}
	// We are in a full sync, but the associated head state is missing. To complete
	// the head state, forcefully rerun the snap sync. Note it doesn't mean the
	// persistent state is corrupted, just mismatch with the head block.
	if !s.blockchain.HasState(head.Root) {
		log.Info("Reenabled snap sync as chain is stateless")
		return downloader.SnapSync
	}
	// Nope, we're really full syncing
	return downloader.FullSync
}<|MERGE_RESOLUTION|>--- conflicted
+++ resolved
@@ -19,12 +19,11 @@
 
 import (
 	"encoding/json"
-<<<<<<< HEAD
-	"errors"
-=======
->>>>>>> eb00f169
 	"fmt"
+	"github.com/ethereum/go-ethereum/common/hexutil"
+	"github.com/ethereum/go-ethereum/rlp"
 	"math/big"
+	"runtime"
 	"sync"
 
 	"github.com/ethereum/go-ethereum/accounts"
@@ -72,18 +71,8 @@
 	txPool     *txpool.TxPool
 	blockchain *core.BlockChain
 
-<<<<<<< HEAD
-	// Handlers
-	txPool *txpool.TxPool
-
-	blockchain         *core.BlockChain
-	handler            *handler
-	ethDialCandidates  enode.Iterator
-	snapDialCandidates enode.Iterator
-=======
 	handler *handler
 	discmix *enode.FairMix
->>>>>>> eb00f169
 
 	// DB interfaces
 	chainDb ethdb.Database // Block chain database
@@ -115,12 +104,6 @@
 // whose lifecycle will be managed by the provided node.
 func New(stack *node.Node, config *ethconfig.Config) (*Ethereum, error) {
 	// Ensure configuration values are compatible and sane
-<<<<<<< HEAD
-	if config.SyncMode == downloader.LightSync {
-		return nil, errors.New("can't run eth.Ethereum in light sync mode, light mode has been deprecated")
-	}
-=======
->>>>>>> eb00f169
 	if !config.SyncMode.IsValid() {
 		return nil, fmt.Errorf("invalid sync mode %d", config.SyncMode)
 	}
@@ -216,21 +199,13 @@
 		}
 	)
 	if config.VMTrace != "" {
-<<<<<<< HEAD
-		var traceConfig json.RawMessage
-=======
 		traceConfig := json.RawMessage("{}")
->>>>>>> eb00f169
 		if config.VMTraceJsonConfig != "" {
 			traceConfig = json.RawMessage(config.VMTraceJsonConfig)
 		}
 		t, err := tracers.LiveDirectory.New(config.VMTrace, traceConfig)
 		if err != nil {
-<<<<<<< HEAD
-			return nil, fmt.Errorf("Failed to create tracer %s: %v", config.VMTrace, err)
-=======
 			return nil, fmt.Errorf("failed to create tracer %s: %v", config.VMTrace, err)
->>>>>>> eb00f169
 		}
 		vmConfig.Tracer = t
 	}
@@ -242,15 +217,7 @@
 	if config.OverrideVerkle != nil {
 		overrides.OverrideVerkle = config.OverrideVerkle
 	}
-<<<<<<< HEAD
-	// TODO (MariusVanDerWijden) get rid of shouldPreserve in a follow-up PR
-	shouldPreserve := func(header *types.Header) bool {
-		return false
-	}
-	eth.blockchain, err = core.NewBlockChain(chainDb, cacheConfig, config.Genesis, &overrides, eth.engine, vmConfig, shouldPreserve, &config.TransactionHistory)
-=======
 	eth.blockchain, err = core.NewBlockChain(chainDb, cacheConfig, config.Genesis, &overrides, eth.engine, vmConfig, &config.TransactionHistory)
->>>>>>> eb00f169
 	if err != nil {
 		return nil, err
 	}
@@ -287,11 +254,7 @@
 	}
 
 	eth.miner = miner.New(eth, config.Miner, eth.engine)
-<<<<<<< HEAD
-	eth.miner.SetExtra(chainConfig.AstriaExtraData())
-=======
 	eth.miner.SetExtra(makeExtraData(config.Miner.ExtraData))
->>>>>>> eb00f169
 
 	eth.APIBackend = &EthAPIBackend{stack.Config().ExtRPCEnabled(), stack.Config().AllowUnprotectedTxs, eth, nil}
 	if eth.APIBackend.allowUnprotectedTxs {
@@ -313,8 +276,6 @@
 	return eth, nil
 }
 
-<<<<<<< HEAD
-=======
 func makeExtraData(extra []byte) []byte {
 	if len(extra) == 0 {
 		// create default extradata
@@ -332,7 +293,6 @@
 	return extra
 }
 
->>>>>>> eb00f169
 // APIs return the collection of RPC services the ethereum package offers.
 // NOTE, some of these services probably need to be moved to somewhere else.
 func (s *Ethereum) APIs() []rpc.API {
