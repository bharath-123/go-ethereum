--- conflicted
+++ resolved
@@ -210,11 +210,7 @@
 	})
 	// Construct testing chain
 	gspec.Config.TerminalTotalDifficulty = new(big.Int).SetUint64(td)
-<<<<<<< HEAD
-	chain, err := core.NewBlockChain(db, &core.CacheConfig{TrieCleanNoPrefetch: true}, gspec, nil, engine, vm.Config{}, nil, nil)
-=======
 	chain, err := core.NewBlockChain(db, &core.CacheConfig{TrieCleanNoPrefetch: true}, gspec, nil, engine, vm.Config{}, nil)
->>>>>>> eb00f169
 	if err != nil {
 		t.Fatalf("Failed to create local chain, %v", err)
 	}
@@ -252,11 +248,7 @@
 	}
 	for _, c := range cases {
 		backend := newTestBackend(t, c.fork, nil, false)
-<<<<<<< HEAD
-		oracle := NewOracle(backend, config)
-=======
 		oracle := NewOracle(backend, config, big.NewInt(params.GWei))
->>>>>>> eb00f169
 
 		// The gas price sampled is: 32G, 31G, 30G, 29G, 28G, 27G
 		got, err := oracle.SuggestTipCap(context.Background())
