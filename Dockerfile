--- conflicted
+++ resolved
@@ -4,11 +4,7 @@
 ARG BUILDNUM=""
 
 # Build Geth in a stock Go builder container
-<<<<<<< HEAD
-FROM golang:1.22-alpine as builder
-=======
 FROM golang:1.23-alpine AS builder
->>>>>>> eb00f169
 
 RUN apk add --no-cache gcc musl-dev linux-headers git
 
